#include <Databases/DatabasesCommon.h>
#include <Databases/DatabaseDictionary.h>
#include <Databases/DatabaseOrdinary.h>
#include <Dictionaries/DictionaryStructure.h>
#include <Interpreters/Context.h>
#include <Interpreters/ExternalDictionaries.h>
#include <Storages/StorageDictionary.h>
#include <common/logger_useful.h>
#include <Parsers/IAST.h>
#include <IO/ReadBufferFromFile.h>
#include <IO/WriteBufferFromFile.h>
#include <IO/WriteBufferFromString.h>
#include <IO/Operators.h>
#include <Parsers/ParserCreateQuery.h>
#include <Parsers/parseQuery.h>

#include <Poco/DirectoryIterator.h>


namespace DB
{
namespace ErrorCodes
{
    extern const int TABLE_ALREADY_EXISTS;
    extern const int UNKNOWN_TABLE;
    extern const int LOGICAL_ERROR;
    extern const int CANNOT_GET_CREATE_TABLE_QUERY;
    extern const int SYNTAX_ERROR;
    extern const int INCORRECT_FILE_NAME;
    extern const int CANNOT_CREATE_DICTIONARY_FROM_METADATA;
}

<<<<<<< HEAD
DatabaseDictionary::DatabaseDictionary(const String & name_, const Poco::Path & metadata_path_, const Context & context_)
    : name(name_)
    , metadata_path(metadata_path_)
    , external_dictionaries(context_.getExternalDictionaries())
    , log(&Logger::get("DatabaseDictionary(" + name + ")"))
=======
DatabaseDictionary::DatabaseDictionary(const String & name_)
    : name(name_),
      log(&Logger::get("DatabaseDictionary(" + name + ")"))
>>>>>>> 1f95bf18
{
}

void DatabaseDictionary::loadTables(Context &, ThreadPool *, bool)
{
}

Tables DatabaseDictionary::listTables(const Context & context)
{
    auto objects_map = context.getExternalDictionaries().getObjectsMap();
    const auto & dictionaries = objects_map.get();

    Tables tables;
    for (const auto & pair : dictionaries)
    {
        auto dict_ptr = std::static_pointer_cast<IDictionaryBase>(pair.second.loadable);
        if (dict_ptr)
        {
            const DictionaryStructure & dictionary_structure = dict_ptr->getStructure();
            auto columns = StorageDictionary::getNamesAndTypes(dictionary_structure);
<<<<<<< HEAD
            tables[dict_name] = StorageDictionary::create(
                dict_name,
                /*database_name*/ "",
                ColumnsDescription{columns},
                std::cref(dictionary_structure),
                dict_name,
                false);
=======
            const std::string & dict_name = pair.first;
            tables[dict_name] = StorageDictionary::create(dict_name, ColumnsDescription{columns}, context, true, dict_name);
>>>>>>> 1f95bf18
        }
    }

    return tables;
}


void DatabaseDictionary::loadDictionaries(Context &, ThreadPool *, bool)
{
}

bool DatabaseDictionary::isTableExist(
    const Context & context,
    const String & table_name) const
{
    auto objects_map = context.getExternalDictionaries().getObjectsMap();
    const auto & dictionaries = objects_map.get();
    return dictionaries.count(table_name);
}


bool DatabaseDictionary::isDictionaryExist(const Context & /*context*/, const String & /*dictionary_name*/) const
{
    return false;
}


StoragePtr DatabaseDictionary::tryGetTable(
    const Context & context,
    const String & table_name) const
{
    auto objects_map = context.getExternalDictionaries().getObjectsMap();
    const auto & dictionaries = objects_map.get();

    {
        auto it = dictionaries.find(table_name);
        if (it != dictionaries.end())
        {
            const auto & dict_ptr = std::static_pointer_cast<IDictionaryBase>(it->second.loadable);
            if (dict_ptr)
            {
                const DictionaryStructure & dictionary_structure = dict_ptr->getStructure();
                auto columns = StorageDictionary::getNamesAndTypes(dictionary_structure);
<<<<<<< HEAD
                return StorageDictionary::create(
                    table_name,
                    /*database_name*/ "",
                    ColumnsDescription{columns},
                    std::cref(dictionary_structure),
                    table_name,
                    false);
=======
                return StorageDictionary::create(table_name, ColumnsDescription{columns}, context, true, table_name);
>>>>>>> 1f95bf18
            }
        }
    }

    return {};
}

<<<<<<< HEAD

DictionaryPtr DatabaseDictionary::tryGetDictionary(const Context & /*context*/, const String & /*dictionary_name*/) const
{
    return {};
}


DictionaryPtr DatabaseDictionary::getDictionary(
    const Context & /*context*/,
    const String & /*dictionary_name*/) const
{
    throw Exception("Database with engine = Dictionary doesn't contain dictionaries", ErrorCodes::NOT_IMPLEMENTED);
}

DatabaseIteratorPtr DatabaseDictionary::getIterator(const Context & /*context*/)
{
    std::lock_guard lock(mutex);
    return std::make_unique<DatabaseSnapshotIterator>(loadTables());
}


DatabaseIteratorPtr DatabaseDictionary::getDictionaryIterator(const Context & /*context*/)
{
    throw Exception("DatabaseDictionary: getDictionaryIterator() is not supported", ErrorCodes::NOT_IMPLEMENTED);
}

bool DatabaseDictionary::empty(const Context & /*context*/) const
=======
DatabaseIteratorPtr DatabaseDictionary::getIterator(const Context & context)
{
    return std::make_unique<DatabaseSnapshotIterator>(listTables(context));
}

bool DatabaseDictionary::empty(const Context & context) const
>>>>>>> 1f95bf18
{
    auto objects_map = context.getExternalDictionaries().getObjectsMap();
    const auto & dictionaries = objects_map.get();
    for (const auto & pair : dictionaries)
        if (pair.second.loadable)
            return false;
    return true;
}

StoragePtr DatabaseDictionary::detachTable(const String & /*table_name*/)
{
    throw Exception("DatabaseDictionary: detachTable() is not supported", ErrorCodes::NOT_IMPLEMENTED);
}

void DatabaseDictionary::attachTable(const String & /*table_name*/, const StoragePtr & /*table*/)
{
    throw Exception("DatabaseDictionary: attachTable() is not supported", ErrorCodes::NOT_IMPLEMENTED);
}

void DatabaseDictionary::createTable(
    const Context &,
    const String &,
    const StoragePtr &,
    const ASTPtr &)
{
    throw Exception("DatabaseDictionary: createTable() is not supported", ErrorCodes::NOT_IMPLEMENTED);
}


void DatabaseDictionary::createDictionary(Context & /*context*/,
                                          const String & /*dictionary_name*/,
                                          const DictionaryPtr & /*dict_ptr*/,
                                          const ASTPtr & /*query*/)
{
    throw Exception("DatabaseDictionary: createDictionary() is not supported.", ErrorCodes::NOT_IMPLEMENTED);
}


void DatabaseDictionary::attachDictionary(const String & /*dictionary_name*/, DictionaryPtr /*dictionary*/)
{
    throw Exception("DatabaseDictionary: attachDictionary() is not supported.", ErrorCodes::NOT_IMPLEMENTED);
}

void DatabaseDictionary::removeTable(
    const Context &,
    const String &)
{
    throw Exception("DatabaseDictionary: removeTable() is not supported", ErrorCodes::NOT_IMPLEMENTED);
}


void DatabaseDictionary::removeDictionary(Context & /*context*/, const String & /*dictionary_name*/)
{
    throw Exception("DatabaseDictionary: attachDictionary() is not supported.", ErrorCodes::NOT_IMPLEMENTED);
}


void DatabaseDictionary::renameTable(
    const Context &,
    const String &,
    IDatabase &,
    const String &)
{
    throw Exception("DatabaseDictionary: renameTable() is not supported", ErrorCodes::NOT_IMPLEMENTED);
}

void DatabaseDictionary::alterTable(
    const Context &,
    const String &,
    const ColumnsDescription &,
    const IndicesDescription &,
    const ASTModifier &)
{
    throw Exception("DatabaseDictionary: alterTable() is not supported", ErrorCodes::NOT_IMPLEMENTED);
}

time_t DatabaseDictionary::getTableMetadataModificationTime(
    const Context &,
    const String &)
{
    return static_cast<time_t>(0);
}

ASTPtr DatabaseDictionary::getCreateTableQueryImpl(const Context & context,
                                                   const String & table_name, bool throw_on_error) const
{
    String query;
    {
        WriteBufferFromString buffer(query);

        const auto & dictionaries = context.getExternalDictionaries();
        auto dictionary = throw_on_error ? dictionaries.getDictionary(table_name)
                                         : dictionaries.tryGetDictionary(table_name);

        auto names_and_types = StorageDictionary::getNamesAndTypes(dictionary->getStructure());
        buffer << "CREATE TABLE " << backQuoteIfNeed(name) << '.' << backQuoteIfNeed(table_name) << " (";
        buffer << StorageDictionary::generateNamesAndTypesDescription(names_and_types.begin(), names_and_types.end());
        buffer << ") Engine = Dictionary(" << backQuoteIfNeed(table_name) << ")";
    }

    ParserCreateQuery parser;
    const char * pos = query.data();
    std::string error_message;
    auto ast = tryParseQuery(parser, pos, pos + query.size(), error_message,
            /* hilite = */ false, "", /* allow_multi_statements = */ false, 0);

    if (!ast && throw_on_error)
        throw Exception(error_message, ErrorCodes::SYNTAX_ERROR);

    return ast;
}

ASTPtr DatabaseDictionary::getCreateTableQuery(const Context & context, const String & table_name) const
{
    return getCreateTableQueryImpl(context, table_name, true);
}

ASTPtr DatabaseDictionary::tryGetCreateTableQuery(const Context & context, const String & table_name) const
{
    return getCreateTableQueryImpl(context, table_name, false);
}

ASTPtr DatabaseDictionary::getCreateDatabaseQuery(const Context & /*context*/) const
{
    String query;
    {
        WriteBufferFromString buffer(query);
        buffer << "CREATE DATABASE " << backQuoteIfNeed(name) << " ENGINE = Dictionary";
    }
    ParserCreateQuery parser;
    return parseQuery(parser, query.data(), query.data() + query.size(), "", 0);
}

void DatabaseDictionary::shutdown()
{
}


String DatabaseDictionary::getMetadataPath() const
{
    return metadata_path.toString();
}


String DatabaseDictionary::getDatabaseName() const
{
    return name;
}

}<|MERGE_RESOLUTION|>--- conflicted
+++ resolved
@@ -1,21 +1,14 @@
 #include <Databases/DatabasesCommon.h>
 #include <Databases/DatabaseDictionary.h>
-#include <Databases/DatabaseOrdinary.h>
-#include <Dictionaries/DictionaryStructure.h>
 #include <Interpreters/Context.h>
 #include <Interpreters/ExternalDictionaries.h>
 #include <Storages/StorageDictionary.h>
 #include <common/logger_useful.h>
 #include <Parsers/IAST.h>
-#include <IO/ReadBufferFromFile.h>
-#include <IO/WriteBufferFromFile.h>
 #include <IO/WriteBufferFromString.h>
 #include <IO/Operators.h>
 #include <Parsers/ParserCreateQuery.h>
 #include <Parsers/parseQuery.h>
-
-#include <Poco/DirectoryIterator.h>
-
 
 namespace DB
 {
@@ -26,21 +19,11 @@
     extern const int LOGICAL_ERROR;
     extern const int CANNOT_GET_CREATE_TABLE_QUERY;
     extern const int SYNTAX_ERROR;
-    extern const int INCORRECT_FILE_NAME;
-    extern const int CANNOT_CREATE_DICTIONARY_FROM_METADATA;
-}
-
-<<<<<<< HEAD
-DatabaseDictionary::DatabaseDictionary(const String & name_, const Poco::Path & metadata_path_, const Context & context_)
-    : name(name_)
-    , metadata_path(metadata_path_)
-    , external_dictionaries(context_.getExternalDictionaries())
-    , log(&Logger::get("DatabaseDictionary(" + name + ")"))
-=======
+}
+
 DatabaseDictionary::DatabaseDictionary(const String & name_)
     : name(name_),
       log(&Logger::get("DatabaseDictionary(" + name + ")"))
->>>>>>> 1f95bf18
 {
 }
 
@@ -61,18 +44,8 @@
         {
             const DictionaryStructure & dictionary_structure = dict_ptr->getStructure();
             auto columns = StorageDictionary::getNamesAndTypes(dictionary_structure);
-<<<<<<< HEAD
-            tables[dict_name] = StorageDictionary::create(
-                dict_name,
-                /*database_name*/ "",
-                ColumnsDescription{columns},
-                std::cref(dictionary_structure),
-                dict_name,
-                false);
-=======
             const std::string & dict_name = pair.first;
-            tables[dict_name] = StorageDictionary::create(dict_name, ColumnsDescription{columns}, context, true, dict_name);
->>>>>>> 1f95bf18
+            tables[dict_name] = StorageDictionary::create(dict_name, "", ColumnsDescription{columns}, context, true, dict_name);
         }
     }
 
@@ -80,9 +53,10 @@
 }
 
 
-void DatabaseDictionary::loadDictionaries(Context &, ThreadPool *, bool)
-{
-}
+void DatabaseDictionary::loadDictionaries(Context &, ThreadPool *)
+{
+}
+
 
 bool DatabaseDictionary::isTableExist(
     const Context & context,
@@ -90,7 +64,7 @@
 {
     auto objects_map = context.getExternalDictionaries().getObjectsMap();
     const auto & dictionaries = objects_map.get();
-    return dictionaries.count(table_name);
+    return dictionaries.count(table_name) > 0;
 }
 
 
@@ -116,17 +90,7 @@
             {
                 const DictionaryStructure & dictionary_structure = dict_ptr->getStructure();
                 auto columns = StorageDictionary::getNamesAndTypes(dictionary_structure);
-<<<<<<< HEAD
-                return StorageDictionary::create(
-                    table_name,
-                    /*database_name*/ "",
-                    ColumnsDescription{columns},
-                    std::cref(dictionary_structure),
-                    table_name,
-                    false);
-=======
-                return StorageDictionary::create(table_name, ColumnsDescription{columns}, context, true, table_name);
->>>>>>> 1f95bf18
+                return StorageDictionary::create(table_name, "", ColumnsDescription{columns}, context, true, table_name);
             }
         }
     }
@@ -134,7 +98,6 @@
     return {};
 }
 
-<<<<<<< HEAD
 
 DictionaryPtr DatabaseDictionary::tryGetDictionary(const Context & /*context*/, const String & /*dictionary_name*/) const
 {
@@ -149,10 +112,11 @@
     throw Exception("Database with engine = Dictionary doesn't contain dictionaries", ErrorCodes::NOT_IMPLEMENTED);
 }
 
-DatabaseIteratorPtr DatabaseDictionary::getIterator(const Context & /*context*/)
+
+DatabaseIteratorPtr DatabaseDictionary::getIterator(const Context & context)
 {
     std::lock_guard lock(mutex);
-    return std::make_unique<DatabaseSnapshotIterator>(loadTables());
+    return std::make_unique<DatabaseSnapshotIterator>(listTables(context));
 }
 
 
@@ -161,15 +125,7 @@
     throw Exception("DatabaseDictionary: getDictionaryIterator() is not supported", ErrorCodes::NOT_IMPLEMENTED);
 }
 
-bool DatabaseDictionary::empty(const Context & /*context*/) const
-=======
-DatabaseIteratorPtr DatabaseDictionary::getIterator(const Context & context)
-{
-    return std::make_unique<DatabaseSnapshotIterator>(listTables(context));
-}
-
 bool DatabaseDictionary::empty(const Context & context) const
->>>>>>> 1f95bf18
 {
     auto objects_map = context.getExternalDictionaries().getObjectsMap();
     const auto & dictionaries = objects_map.get();
@@ -199,10 +155,10 @@
 }
 
 
-void DatabaseDictionary::createDictionary(Context & /*context*/,
-                                          const String & /*dictionary_name*/,
-                                          const DictionaryPtr & /*dict_ptr*/,
-                                          const ASTPtr & /*query*/)
+void DatabaseDictionary::createDictionary(Context &,
+                                          const String &,
+                                          const DictionaryPtr &,
+                                          const ASTPtr &)
 {
     throw Exception("DatabaseDictionary: createDictionary() is not supported.", ErrorCodes::NOT_IMPLEMENTED);
 }
@@ -212,6 +168,7 @@
 {
     throw Exception("DatabaseDictionary: attachDictionary() is not supported.", ErrorCodes::NOT_IMPLEMENTED);
 }
+
 
 void DatabaseDictionary::removeTable(
     const Context &,
@@ -308,12 +265,6 @@
 }
 
 
-String DatabaseDictionary::getMetadataPath() const
-{
-    return metadata_path.toString();
-}
-
-
 String DatabaseDictionary::getDatabaseName() const
 {
     return name;
