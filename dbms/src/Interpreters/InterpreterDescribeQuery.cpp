#include <Storages/IStorage.h>
#include <DataStreams/OneBlockInputStream.h>
#include <DataStreams/BlockIO.h>
#include <DataTypes/DataTypeString.h>
#include <Parsers/queryToString.h>
#include <Common/typeid_cast.h>
#include <TableFunctions/ITableFunction.h>
#include <TableFunctions/TableFunctionFactory.h>
#include <Interpreters/InterpreterSelectWithUnionQuery.h>
#include <Interpreters/Context.h>
#include <Interpreters/InterpreterDescribeQuery.h>
#include <Interpreters/IdentifierSemantic.h>
#include <Parsers/ASTIdentifier.h>
#include <Parsers/ASTFunction.h>
#include <Parsers/ASTTablesInSelectQuery.h>
#include <Parsers/TablePropertiesQueriesASTs.h>


namespace DB
{

BlockIO InterpreterDescribeQuery::execute()
{
    BlockIO res;
    res.in = executeImpl();
    return res;
}


Block InterpreterDescribeQuery::getSampleBlock()
{
    Block block;

    ColumnWithTypeAndName col;
    col.name = "name";
    col.type = std::make_shared<DataTypeString>();
    col.column = col.type->createColumn();
    block.insert(col);

    col.name = "type";
    block.insert(col);

    col.name = "default_type";
    block.insert(col);

    col.name = "default_expression";
    block.insert(col);

    col.name = "comment";
    block.insert(col);

    col.name = "codec_expression";
    block.insert(col);

    return block;
}


BlockInputStreamPtr InterpreterDescribeQuery::executeImpl()
{
<<<<<<< HEAD
    ColumnsDescription columns;

    const auto & ast = typeid_cast<const ASTDescribeQuery &>(*query_ptr);
    const auto & table_expression = typeid_cast<const ASTTableExpression &>(*ast.table_expression);
    if (table_expression.subquery)
=======
    const auto & ast = query_ptr->as<ASTDescribeQuery &>();

    NamesAndTypesList columns;
    ColumnDefaults column_defaults;
    ColumnComments column_comments;
    ColumnCodecs column_codecs;
    StoragePtr table;

    const auto * table_expression = ast.table_expression->as<ASTTableExpression>();

    if (table_expression->subquery)
>>>>>>> 93356b51
    {
        auto names_and_types = InterpreterSelectWithUnionQuery::getSampleBlock(
            table_expression.subquery->children.at(0), context).getNamesAndTypesList();
        columns = ColumnsDescription(std::move(names_and_types));
    }
    else
    {
        StoragePtr table;
        if (table_expression.table_function)
        {
<<<<<<< HEAD
            const auto & table_function = typeid_cast<const ASTFunction &>(*table_expression.table_function);
            TableFunctionPtr table_function_ptr = TableFunctionFactory::instance().get(table_function.name, context);
            /// Run the table function and remember the result
            table = table_function_ptr->execute(table_expression.table_function, context);
        }
        else
        {
            const auto & identifier = typeid_cast<const ASTIdentifier &>(*table_expression.database_and_table_name);
=======
            const auto * table_function = table_expression->table_function->as<ASTFunction>();
            /// Get the table function
            TableFunctionPtr table_function_ptr = TableFunctionFactory::instance().get(table_function->name, context);
            /// Run it and remember the result
            table = table_function_ptr->execute(table_expression->table_function, context);
        }
        else
        {
            const auto * identifier = table_expression->database_and_table_name->as<ASTIdentifier>();
>>>>>>> 93356b51

            String database_name;
            String table_name;
            std::tie(database_name, table_name) = IdentifierSemantic::extractDatabaseAndTable(identifier);

            table = context.getTable(database_name, table_name);
        }

        auto table_lock = table->lockStructureForShare(false, context.getCurrentQueryId());
        columns = table->getColumns();
    }

    Block sample_block = getSampleBlock();
    MutableColumns res_columns = sample_block.cloneEmptyColumns();

    for (const auto & column : columns)
    {
        res_columns[0]->insert(column.name);
        res_columns[1]->insert(column.type->getName());

        if (column.default_desc.expression)
        {
            res_columns[2]->insert(toString(column.default_desc.kind));
            res_columns[3]->insert(queryToString(column.default_desc.expression));
        }
        else
        {
            res_columns[2]->insertDefault();
            res_columns[3]->insertDefault();
        }

        res_columns[4]->insert(column.comment);

        if (column.codec)
            res_columns[5]->insert(column.codec->getCodecDesc());
        else
            res_columns[5]->insertDefault();
    }

    return std::make_shared<OneBlockInputStream>(sample_block.cloneWithColumns(std::move(res_columns)));
}

}<|MERGE_RESOLUTION|>--- conflicted
+++ resolved
@@ -58,25 +58,11 @@
 
 BlockInputStreamPtr InterpreterDescribeQuery::executeImpl()
 {
-<<<<<<< HEAD
     ColumnsDescription columns;
 
-    const auto & ast = typeid_cast<const ASTDescribeQuery &>(*query_ptr);
-    const auto & table_expression = typeid_cast<const ASTTableExpression &>(*ast.table_expression);
+    const auto & ast = query_ptr->as<ASTDescribeQuery &>();
+    const auto & table_expression = ast.table_expression->as<ASTTableExpression &>();
     if (table_expression.subquery)
-=======
-    const auto & ast = query_ptr->as<ASTDescribeQuery &>();
-
-    NamesAndTypesList columns;
-    ColumnDefaults column_defaults;
-    ColumnComments column_comments;
-    ColumnCodecs column_codecs;
-    StoragePtr table;
-
-    const auto * table_expression = ast.table_expression->as<ASTTableExpression>();
-
-    if (table_expression->subquery)
->>>>>>> 93356b51
     {
         auto names_and_types = InterpreterSelectWithUnionQuery::getSampleBlock(
             table_expression.subquery->children.at(0), context).getNamesAndTypesList();
@@ -87,26 +73,14 @@
         StoragePtr table;
         if (table_expression.table_function)
         {
-<<<<<<< HEAD
-            const auto & table_function = typeid_cast<const ASTFunction &>(*table_expression.table_function);
+            const auto & table_function = table_expression.table_function->as<ASTFunction &>();
             TableFunctionPtr table_function_ptr = TableFunctionFactory::instance().get(table_function.name, context);
             /// Run the table function and remember the result
             table = table_function_ptr->execute(table_expression.table_function, context);
         }
         else
         {
-            const auto & identifier = typeid_cast<const ASTIdentifier &>(*table_expression.database_and_table_name);
-=======
-            const auto * table_function = table_expression->table_function->as<ASTFunction>();
-            /// Get the table function
-            TableFunctionPtr table_function_ptr = TableFunctionFactory::instance().get(table_function->name, context);
-            /// Run it and remember the result
-            table = table_function_ptr->execute(table_expression->table_function, context);
-        }
-        else
-        {
-            const auto * identifier = table_expression->database_and_table_name->as<ASTIdentifier>();
->>>>>>> 93356b51
+            const auto & identifier = table_expression.database_and_table_name->as<ASTIdentifier &>();
 
             String database_name;
             String table_name;
