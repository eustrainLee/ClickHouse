#include <Interpreters/InterpreterInsertQuery.h>

#include <DataStreams/AddingDefaultBlockOutputStream.h>
#include <DataStreams/AddingDefaultsBlockInputStream.h>
#include <DataStreams/CheckConstraintsBlockOutputStream.h>
#include <DataStreams/ConvertingBlockInputStream.h>
#include <DataStreams/CountingBlockOutputStream.h>
#include <DataStreams/InputStreamFromASTInsertQuery.h>
#include <DataStreams/NullAndDoCopyBlockInputStream.h>
#include <DataStreams/OwningBlockInputStream.h>
#include <DataStreams/PushingToViewsBlockOutputStream.h>
#include <DataStreams/SquashingBlockOutputStream.h>
#include <DataStreams/copyData.h>
#include <IO/ConcatReadBuffer.h>
#include <IO/ReadBufferFromMemory.h>
#include <Interpreters/InterpreterSelectWithUnionQuery.h>
#include <Parsers/ASTFunction.h>
#include <Parsers/ASTInsertQuery.h>
#include <Parsers/ASTSelectWithUnionQuery.h>
#include <Storages/Kafka/StorageKafka.h>
#include <TableFunctions/TableFunctionFactory.h>
#include <Common/checkStackSize.h>


namespace DB
{

namespace ErrorCodes
{
    extern const int NO_SUCH_COLUMN_IN_TABLE;
    extern const int READONLY;
    extern const int ILLEGAL_COLUMN;
    extern const int DUPLICATE_COLUMN;
}


InterpreterInsertQuery::InterpreterInsertQuery(
    const ASTPtr & query_ptr_, const Context & context_, bool allow_materialized_, bool no_squash_, bool no_destination_)
    : query_ptr(query_ptr_)
    , context(context_)
    , allow_materialized(allow_materialized_)
    , no_squash(no_squash_)
    , no_destination(no_destination_)
{
    checkStackSize();
}


StoragePtr InterpreterInsertQuery::getTable(const ASTInsertQuery & query)
{
    if (query.table_function)
    {
        const auto * table_function = query.table_function->as<ASTFunction>();
        const auto & factory = TableFunctionFactory::instance();
        TableFunctionPtr table_function_ptr = factory.get(table_function->name, context);
        return table_function_ptr->execute(query.table_function, context, table_function_ptr->getName());
    }

    /// Into what table to write.
    return context.getTable(query.database, query.table);
}

Block InterpreterInsertQuery::getSampleBlock(const ASTInsertQuery & query, const StoragePtr & table)
{
    Block table_sample_non_materialized = table->getSampleBlockNonMaterialized();
    /// If the query does not include information about columns
    if (!query.columns)
    {
        if (no_destination)
            return table->getSampleBlockWithVirtuals();
        else
            return table_sample_non_materialized;
    }

    Block table_sample = table->getSampleBlock();
    /// Form the block based on the column names from the query
    Block res;
    for (const auto & identifier : query.columns->children)
    {
        std::string current_name = identifier->getColumnName();

        /// The table does not have a column with that name
        if (!table_sample.has(current_name))
            throw Exception("No such column " + current_name + " in table " + query.table, ErrorCodes::NO_SUCH_COLUMN_IN_TABLE);

        if (!allow_materialized && !table_sample_non_materialized.has(current_name))
            throw Exception("Cannot insert column " + current_name + ", because it is MATERIALIZED column.", ErrorCodes::ILLEGAL_COLUMN);
        if (res.has(current_name))
            throw Exception("Column " + current_name + " specified more than once", ErrorCodes::DUPLICATE_COLUMN);

        res.insert(ColumnWithTypeAndName(table_sample.getByName(current_name).type, current_name));
    }
    return res;
}


BlockIO InterpreterInsertQuery::execute()
{
    const Settings & settings = context.getSettingsRef();

    const auto & query = query_ptr->as<ASTInsertQuery &>();
    checkAccess(query);

    BlockIO res;
    StoragePtr table = getTable(query);

    auto table_lock = table->lockStructureForShare(true, context.getInitialQueryId());

<<<<<<< HEAD
    BlockInputStreams in_streams;
    size_t out_streams_size = 1;
    if (query.select)
=======
    /// We create a pipeline of several streams, into which we will write data.
    BlockOutputStreamPtr out;

    /// NOTE: we explicitly ignore bound materialized views when inserting into Kafka Storage.
    ///       Otherwise we'll get duplicates when MV reads same rows again from Kafka.
    if (table->noPushingToViews() && !no_destination)
        out = table->write(query_ptr, context);
    else
        out = std::make_shared<PushingToViewsBlockOutputStream>(table, context, query_ptr, no_destination);

    /// Do not squash blocks if it is a sync INSERT into Distributed, since it lead to double bufferization on client and server side.
    /// Client-side bufferization might cause excessive timeouts (especially in case of big blocks).
    if (!(context.getSettingsRef().insert_distributed_sync && table->isRemote()) && !no_squash)
>>>>>>> 0e906b29
    {
        /// Passing 1 as subquery_depth will disable limiting size of intermediate result.
        InterpreterSelectWithUnionQuery interpreter_select{query.select, context, SelectQueryOptions(QueryProcessingStage::Complete, 1)};

        if (table->supportsParallelInsert() && settings.max_insert_threads > 0)
        {
            in_streams = interpreter_select.executeWithMultipleStreams(res.pipeline);
            out_streams_size = std::min(size_t(settings.max_insert_threads), in_streams.size());
        }
        else
            in_streams.emplace_back(interpreter_select.execute().in);
    }

    BlockOutputStreams out_streams;
    auto query_sample_block = getSampleBlock(query, table);

    for (size_t i = 0; i < out_streams_size; i++)
    {
        /// We create a pipeline of several streams, into which we will write data.
        BlockOutputStreamPtr out;

        /// NOTE: we explicitly ignore bound materialized views when inserting into Kafka Storage.
        ///       Otherwise we'll get duplicates when MV reads same rows again from Kafka.
        if (table->noPushingToViews() && !no_destination)
            out = table->write(query_ptr, context);
        else
            out = std::make_shared<PushingToViewsBlockOutputStream>(query.database, query.table, table, context, query_ptr, no_destination);

        /// Do not squash blocks if it is a sync INSERT into Distributed, since it lead to double bufferization on client and server side.
        /// Client-side bufferization might cause excessive timeouts (especially in case of big blocks).
        if (!(context.getSettingsRef().insert_distributed_sync && table->isRemote()) && !no_squash)
        {
            out = std::make_shared<SquashingBlockOutputStream>(
                out, out->getHeader(), context.getSettingsRef().min_insert_block_size_rows, context.getSettingsRef().min_insert_block_size_bytes);
        }

        /// Actually we don't know structure of input blocks from query/table,
        /// because some clients break insertion protocol (columns != header)
        out = std::make_shared<AddingDefaultBlockOutputStream>(
            out, query_sample_block, out->getHeader(), table->getColumns().getDefaults(), context);

        if (const auto & constraints = table->getConstraints(); !constraints.empty())
            out = std::make_shared<CheckConstraintsBlockOutputStream>(query.table,
             out, query_sample_block, table->getConstraints(), context);

        auto out_wrapper = std::make_shared<CountingBlockOutputStream>(out);
        out_wrapper->setProcessListElement(context.getProcessListElement());
        out = std::move(out_wrapper);
        out_streams.emplace_back(std::move(out));
    }

    /// What type of query: INSERT or INSERT SELECT?
    if (query.select)
    {
        for (auto & in_stream : in_streams)
        {
            in_stream = std::make_shared<ConvertingBlockInputStream>(
                context, in_stream, out_streams.at(0)->getHeader(), ConvertingBlockInputStream::MatchColumnsMode::Position);
        }

        Block in_header = in_streams.at(0)->getHeader();
        if (in_streams.size() > 1)
        {
            for (size_t i = 1; i < in_streams.size(); ++i)
                assertBlocksHaveEqualStructure(in_streams[i]->getHeader(), in_header, "INSERT SELECT");
        }

        res.in = std::make_shared<NullAndDoCopyBlockInputStream>(in_streams, out_streams);

        if (!allow_materialized)
        {
            for (const auto & column : table->getColumns())
                if (column.default_desc.kind == ColumnDefaultKind::Materialized && in_header.has(column.name))
                    throw Exception("Cannot insert column " + column.name + ", because it is MATERIALIZED column.", ErrorCodes::ILLEGAL_COLUMN);
        }
    }
    else if (query.data && !query.has_tail) /// can execute without additional data
    {
        // res.out = std::move(out_streams.at(0));
        res.in = std::make_shared<InputStreamFromASTInsertQuery>(query_ptr, nullptr, query_sample_block, context, nullptr);
        res.in = std::make_shared<NullAndDoCopyBlockInputStream>(res.in, out_streams.at(0));
    }
    else
        res.out = std::move(out_streams.at(0));
    res.pipeline.addStorageHolder(table);

    return res;
}


void InterpreterInsertQuery::checkAccess(const ASTInsertQuery & query)
{
    const Settings & settings = context.getSettingsRef();
    auto readonly = settings.readonly;

    if (!readonly || (query.database.empty() && context.tryGetExternalTable(query.table) && readonly >= 2))
    {
        return;
    }

    throw Exception("Cannot insert into table in readonly mode", ErrorCodes::READONLY);
}

std::pair<String, String> InterpreterInsertQuery::getDatabaseTable() const
{
    const auto & query = query_ptr->as<ASTInsertQuery &>();
    return {query.database, query.table};
}

}<|MERGE_RESOLUTION|>--- conflicted
+++ resolved
@@ -106,25 +106,9 @@
 
     auto table_lock = table->lockStructureForShare(true, context.getInitialQueryId());
 
-<<<<<<< HEAD
     BlockInputStreams in_streams;
     size_t out_streams_size = 1;
     if (query.select)
-=======
-    /// We create a pipeline of several streams, into which we will write data.
-    BlockOutputStreamPtr out;
-
-    /// NOTE: we explicitly ignore bound materialized views when inserting into Kafka Storage.
-    ///       Otherwise we'll get duplicates when MV reads same rows again from Kafka.
-    if (table->noPushingToViews() && !no_destination)
-        out = table->write(query_ptr, context);
-    else
-        out = std::make_shared<PushingToViewsBlockOutputStream>(table, context, query_ptr, no_destination);
-
-    /// Do not squash blocks if it is a sync INSERT into Distributed, since it lead to double bufferization on client and server side.
-    /// Client-side bufferization might cause excessive timeouts (especially in case of big blocks).
-    if (!(context.getSettingsRef().insert_distributed_sync && table->isRemote()) && !no_squash)
->>>>>>> 0e906b29
     {
         /// Passing 1 as subquery_depth will disable limiting size of intermediate result.
         InterpreterSelectWithUnionQuery interpreter_select{query.select, context, SelectQueryOptions(QueryProcessingStage::Complete, 1)};
@@ -151,7 +135,7 @@
         if (table->noPushingToViews() && !no_destination)
             out = table->write(query_ptr, context);
         else
-            out = std::make_shared<PushingToViewsBlockOutputStream>(query.database, query.table, table, context, query_ptr, no_destination);
+            out = std::make_shared<PushingToViewsBlockOutputStream>(table, context, query_ptr, no_destination);
 
         /// Do not squash blocks if it is a sync INSERT into Distributed, since it lead to double bufferization on client and server side.
         /// Client-side bufferization might cause excessive timeouts (especially in case of big blocks).
