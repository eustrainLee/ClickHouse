--- conflicted
+++ resolved
@@ -143,15 +143,11 @@
     {
         return std::make_unique<InterpreterShowCreateQuery>(query, context);
     }
-<<<<<<< HEAD
-    else if (typeid_cast<ASTShowCreateDictionaryQuery *>(query.get()))
+    else if (query->as<ASTShowCreateDictionaryQuery>())
     {
         return std::make_unique<InterpreterShowCreateQuery>(query, context);
     }
-    else if (typeid_cast<ASTDescribeQuery *>(query.get()))
-=======
     else if (query->as<ASTDescribeQuery>())
->>>>>>> 2a57e691
     {
         return std::make_unique<InterpreterDescribeQuery>(query, context);
     }
