--- conflicted
+++ resolved
@@ -23,22 +23,21 @@
 set(CMAKE_CXX_STANDARD_LIBRARIES ${DEFAULT_LIBS})
 set(CMAKE_C_STANDARD_LIBRARIES ${DEFAULT_LIBS})
 
-<<<<<<< HEAD
 if (COMPILER_GCC)
     execute_process (COMMAND ${CMAKE_CXX_COMPILER} --print-file-name=include OUTPUT_VARIABLE COMPILER_GCC_INCLUDE_DIR OUTPUT_STRIP_TRAILING_WHITESPACE)
     execute_process (COMMAND ${CMAKE_CXX_COMPILER} --print-file-name=include-fixed OUTPUT_VARIABLE COMPILER_GCC_INCLUDE_FIXED_DIR OUTPUT_STRIP_TRAILING_WHITESPACE)
-    set (COMPILER_INCLUDE_FLAGS "-idirafter ${COMPILER_GCC_INCLUDE_DIR} -idirafter ${COMPILER_GCC_INCLUDE_FIXED_DIR}")
+    set (COMPILER_INCLUDE_FLAGS "-nostdinc -idirafter ${COMPILER_GCC_INCLUDE_DIR} -idirafter ${COMPILER_GCC_INCLUDE_FIXED_DIR}")
 elseif (COMPILER_CLANG)
     execute_process (COMMAND ${CMAKE_CXX_COMPILER} --print-file-name=include OUTPUT_VARIABLE COMPILER_CLANG_INCLUDE_DIR OUTPUT_STRIP_TRAILING_WHITESPACE)
-    set (COMPILER_INCLUDE_FLAGS "-idirafter ${COMPILER_CLANG_INCLUDE_DIR}")
-=======
+    set (COMPILER_INCLUDE_FLAGS "-nostdinc -idirafter ${COMPILER_CLANG_INCLUDE_DIR}")
+endif ()
+
 # glibc-compatibility library relies to constant version of libc headers
 # (because minor changes in function attributes between different glibc versions will introduce incompatibilities)
 # This is for x86_64. For other architectures we have separate toolchains.
 if (ARCH_AMD64 AND NOT_UNBUNDLED)
     set(CMAKE_C_STANDARD_INCLUDE_DIRECTORIES ${ClickHouse_SOURCE_DIR}/contrib/libc-headers/x86_64-linux-gnu ${ClickHouse_SOURCE_DIR}/contrib/libc-headers)
     set(CMAKE_CXX_STANDARD_INCLUDE_DIRECTORIES ${ClickHouse_SOURCE_DIR}/contrib/libc-headers/x86_64-linux-gnu ${ClickHouse_SOURCE_DIR}/contrib/libc-headers)
->>>>>>> 53d0c9fa
 endif ()
 
 # Unfortunately '-pthread' doesn't work with '-nodefaultlibs'.
@@ -55,23 +54,6 @@
 include (cmake/find/unwind.cmake)
 include (cmake/find/cxx.cmake)
 
-# glibc-compatibility library relies to fixed version of libc headers
-# (because minor changes in function attributes between different glibc versions will introduce incompatibilities)
-# This is for x86_64. For other architectures we have separate toolchains.
-if (ARCH_AMD64)
-    if (USE_INTERNAL_LIBCXX_LIBRARY)
-        set (LIBCXX_INCLUDE_DIR ${ClickHouse_SOURCE_DIR}/contrib/libcxx/include)
-    endif ()
-
-    # Disable unwanted includes to get more isolated build. The build should not depend on the percularities of the user environment.
-    # NOTE It is very similar to using custom "toolchain". And using custom toolchain is more simple but is less convenient for users.
-    # This is also very helpful to avoid mess with system libraries (e.g. using wrong version of zlib.h)
-    # This will also help for further migration to musl-libc.
-
-    set (CMAKE_CXX_FLAGS "${CMAKE_CXX_FLAGS} -nostdinc -nostdinc++ -idirafter ${LIBCXX_INCLUDE_DIR} ${COMPILER_INCLUDE_FLAGS} -idirafter ${ClickHouse_SOURCE_DIR}/contrib/libc-headers/x86_64-linux-gnu -idirafter ${ClickHouse_SOURCE_DIR}/contrib/libc-headers")
-    set (CMAKE_C_FLAGS "${CMAKE_C_FLAGS} -nostdinc ${COMPILER_INCLUDE_FLAGS} -idirafter ${ClickHouse_SOURCE_DIR}/contrib/libc-headers/x86_64-linux-gnu -idirafter ${ClickHouse_SOURCE_DIR}/contrib/libc-headers")
-endif ()
-
 add_library(global-group INTERFACE)
 target_link_libraries(global-group INTERFACE
     -Wl,--start-group
