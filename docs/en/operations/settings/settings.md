--- conflicted
+++ resolved
@@ -4801,7 +4801,6 @@
 )
 ```
 
-<<<<<<< HEAD
 ## allow_experimental_statistic {#allow_experimental_statistic}
 
 Allows defining columns with [statistics](../../engines/table-engines/mergetree-family/mergetree.md#table_engine-mergetree-creating-a-table) and [manipulate statistics](../../engines/table-engines/mergetree-family/mergetree.md#column-statistics).
@@ -4809,7 +4808,7 @@
 ## allow_statistic_optimize {#allow_statistic_optimize}
 
 Allows using statistic to optimize the order of [prewhere conditions](../../sql-reference/statements/select/prewhere.md).
-=======
+
 ## analyze_index_with_space_filling_curves
 
 If a table has a space-filling curve in its index, e.g. `ORDER BY mortonEncode(x, y)`, and the query has conditions on its arguments, e.g. `x >= 10 AND x <= 20 AND y >= 20 AND y <= 30`, use the space-filling curve for index analysis.
@@ -5050,7 +5049,6 @@
 - 1 - Enable
 
 Default value: `1`.
->>>>>>> 4abb13c7
 
 ## dictionary_use_async_executor {#dictionary_use_async_executor}
 
