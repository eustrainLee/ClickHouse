--- conflicted
+++ resolved
@@ -23,15 +23,9 @@
 ```
 **Arguments**
 
-<<<<<<< HEAD
-- `cluster_name` – Name of a cluster that is used to build a set of addresses and connection parameters to remote and local servers, set `default` if not specify. 
-- `db.table` or `db`, `table` - Name of a database and a table.  
-- `sharding_key` - A sharding key. Optional. Needs to be specified if the cluster has more than one shard. 
-=======
-- `cluster_name` – Name of a cluster that is used to build a set of addresses and connection parameters to remote and local servers.
+- `cluster_name` – Name of a cluster that is used to build a set of addresses and connection parameters to remote and local servers, set `default` if not specified.
 - `db.table` or `db`, `table` - Name of a database and a table.
 - `sharding_key` - A sharding key. Optional. Needs to be specified if the cluster has more than one shard.
->>>>>>> fab77783
 
 **Returned value**
 
