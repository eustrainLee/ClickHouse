#!/usr/bin/env python3

# pylint: disable=too-many-return-statements
# pylint: disable=global-variable-not-assigned
# pylint: disable=too-many-lines
# pylint: disable=anomalous-backslash-in-string

import enum
from queue import Full
import shutil
import sys
import os
import os.path
import platform
import signal
import re
import copy
import traceback
import math

# Not requests, to avoid requiring extra dependency.
import http.client
import urllib.parse
import json

# for crc32
import zlib

from argparse import ArgumentParser
from typing import Tuple, Union, Optional, Dict, Set, List
import subprocess
from subprocess import Popen
from subprocess import PIPE
from datetime import datetime
from time import time, sleep
from errno import ESRCH

try:
    import termcolor  # type: ignore
except ImportError:
    termcolor = None

import random
import string
import multiprocessing
import socket
from contextlib import closing

USE_JINJA = True
try:
    import jinja2
except ImportError:
    USE_JINJA = False
    print("WARNING: jinja2 not installed! Template tests will be skipped.")

MESSAGES_TO_RETRY = [
    "ConnectionPoolWithFailover: Connection failed at try",
    "DB::Exception: New table appeared in database being dropped or detached. Try again",
    "is already started to be removing by another replica right now",
]

MAX_RETRIES = 3

TEST_FILE_EXTENSIONS = [".sql", ".sql.j2", ".sh", ".py", ".expect"]

VERSION_PATTERN = r"^((\d+\.)?(\d+\.)?(\d+\.)?\d+)$"


def stringhash(s):
    # default hash() function consistent
    # only during process invocation https://stackoverflow.com/a/42089311
    return zlib.crc32(s.encode("utf-8"))


# First and last lines of the log
def trim_for_log(s):
    if not s:
        return s
    lines = s.splitlines()
    if len(lines) > 10000:
        separator = "-" * 40 + str(len(lines) - 10000) + " lines are hidden" + "-" * 40
        return "\n".join(lines[:5000] + [] + [separator] + [] + lines[-5000:])
    else:
        return "\n".join(lines)


class HTTPError(Exception):
    def __init__(self, message=None, code=None):
        self.message = message
        self.code = code
        super().__init__(message)

    def __str__(self):
        return f"Code: {self.code}. {self.message}"


# Helpers to execute queries via HTTP interface.
def clickhouse_execute_http(
    base_args,
    query,
    timeout=30,
    settings=None,
    default_format=None,
    max_http_retries=5,
    retry_error_codes=False,
):
    if args.secure:
        client = http.client.HTTPSConnection(
            host=base_args.tcp_host, port=base_args.http_port, timeout=timeout
        )
    else:
        client = http.client.HTTPConnection(
            host=base_args.tcp_host, port=base_args.http_port, timeout=timeout
        )

    timeout = int(timeout)
    params = {
        "query": query,
        # hung check in stress tests may remove the database,
        # hence we should use 'system'.
        "database": "system",
        "connect_timeout": timeout,
        "receive_timeout": timeout,
        "send_timeout": timeout,
        "http_connection_timeout": timeout,
        "http_receive_timeout": timeout,
        "http_send_timeout": timeout,
        "output_format_parallel_formatting": 0,
    }
    if settings is not None:
        params.update(settings)
    if default_format is not None:
        params["default_format"] = default_format

    for i in range(max_http_retries):
        try:
            client.request(
                "POST",
                f"/?{base_args.client_options_query_str}{urllib.parse.urlencode(params)}",
            )
            res = client.getresponse()
            data = res.read()
            if res.status == 200 or (not retry_error_codes):
                break
        except Exception as ex:
            if i == max_http_retries - 1:
                raise ex
            client.close()
            sleep(i + 1)

    if res.status != 200:
        raise HTTPError(data.decode(), res.status)

    return data

<<<<<<< HEAD
=======

def clickhouse_execute(
    base_args,
    query,
    timeout=30,
    settings=None,
    max_http_retries=5,
    retry_error_codes=False,
):
    return clickhouse_execute_http(
        base_args,
        query,
        timeout,
        settings,
        max_http_retries=max_http_retries,
        retry_error_codes=retry_error_codes,
    ).strip()
>>>>>>> 9efbe861

def clickhouse_execute(
    base_args,
    query,
    timeout=30,
    settings=None,
    max_http_retries=5,
    retry_error_codes=False,
):
    return clickhouse_execute_http(
        base_args,
        query,
        timeout,
        settings,
        max_http_retries=max_http_retries,
        retry_error_codes=retry_error_codes,
    ).strip()

<<<<<<< HEAD

=======
>>>>>>> 9efbe861
def clickhouse_execute_json(
    base_args, query, timeout=60, settings=None, max_http_retries=5
):
    data = clickhouse_execute_http(
        base_args,
        query,
        timeout,
        settings,
        "JSONEachRow",
        max_http_retries=max_http_retries,
    )
    if not data:
        return None
    rows = []
    for row in data.strip().splitlines():
        rows.append(json.loads(row))
    return rows


class Terminated(KeyboardInterrupt):
    pass


def signal_handler(sig, frame):
    raise Terminated(f"Terminated with {sig} signal")


def stop_tests():
    global stop_tests_triggered_lock
    global stop_tests_triggered
    global restarted_tests

    with stop_tests_triggered_lock:
        print("Stopping tests")
        if not stop_tests_triggered.is_set():
            stop_tests_triggered.set()

            # materialize multiprocessing.Manager().list() object before
            # sending SIGTERM since this object is a proxy, that requires
            # communicating with manager thread, but after SIGTERM will be
            # send, this thread will die, and you will get
            # ConnectionRefusedError error for any access to "restarted_tests"
            # variable.
            restarted_tests = [*restarted_tests]

            # send signal to all processes in group to avoid hung check triggering
            # (to avoid terminating clickhouse-test itself, the signal should be ignored)
            signal.signal(signal.SIGTERM, signal.SIG_IGN)
            os.killpg(os.getpgid(os.getpid()), signal.SIGTERM)
            signal.signal(signal.SIGTERM, signal.SIG_DFL)


def get_db_engine(args, database_name):
    if args.replicated_database:
        return f" ON CLUSTER test_cluster_database_replicated \
            ENGINE=Replicated('/test/clickhouse/db/{database_name}', \
            '{{shard}}', '{{replica}}')"
    if args.db_engine:
        return " ENGINE=" + args.db_engine
    return ""  # Will use default engine


def get_create_database_settings(args, testcase_args):
    create_database_settings = dict()
    if testcase_args:
        create_database_settings["log_comment"] = testcase_args.testcase_basename
    if args.db_engine == "Ordinary":
        create_database_settings["allow_deprecated_database_ordinary"] = 1
    return create_database_settings


def get_zookeeper_session_uptime(args):
    try:
        if args.replicated_database:
            return int(
                clickhouse_execute(
                    args,
                    """
            SELECT min(materialize(zookeeperSessionUptime()))
            FROM clusterAllReplicas('test_cluster_database_replicated', system.one)
            """,
                )
            )
        else:
            return int(clickhouse_execute(args, "SELECT zookeeperSessionUptime()"))
    except Exception:
        return None


def need_retry(args, stdout, stderr, total_time):
    if args.check_zookeeper_session:
        # Sometimes we may get unexpected exception like "Replica is readonly" or "Shutdown is called for table"
        # instead of "Session expired" or "Connection loss"
        # Retry if session was expired during test execution.
        # If ZooKeeper is configured, then it's more reliable than checking stderr,
        # but the following condition is always true if ZooKeeper is not configured.
        session_uptime = get_zookeeper_session_uptime(args)
        if session_uptime is not None and session_uptime < math.ceil(total_time):
            return True
    return any(msg in stdout for msg in MESSAGES_TO_RETRY) or any(
        msg in stderr for msg in MESSAGES_TO_RETRY
    )


def get_processlist_with_stacktraces(args):
    try:
        if args.replicated_database:
            return clickhouse_execute(
                args,
                """
            SELECT materialize(hostName() || '::' || tcpPort()::String) as host_port, *
            -- NOTE: view() here to do JOIN on shards, instead of initiator
            FROM clusterAllReplicas('test_cluster_database_replicated', view(
                SELECT
                    arrayStringConcat(groupArray('Thread ID ' || toString(s.thread_id) || '\n' || arrayStringConcat(arrayMap(
                        x -> concat(addressToLine(x), '::', demangle(addressToSymbol(x))),
                        s.trace), '\n') AS stacktrace
                    )) AS stacktraces,
                    p.*
                FROM system.processes p
                JOIN system.stack_trace s USING (query_id)
                WHERE query NOT LIKE '%system.processes%'
                GROUP BY p.*
            ))
            ORDER BY elapsed DESC FORMAT Vertical
            """,
                settings={
                    "allow_introspection_functions": 1,
                },
            )
        else:
            return clickhouse_execute(
                args,
                """
            SELECT
                arrayStringConcat(groupArray('Thread ID ' || toString(s.thread_id) || '\n' || arrayStringConcat(arrayMap(
                    x -> concat(addressToLine(x), '::', demangle(addressToSymbol(x))),
                    s.trace), '\n') AS stacktrace
                )) AS stacktraces,
                p.*
            FROM system.processes p
            JOIN system.stack_trace s USING (query_id)
            WHERE query NOT LIKE '%system.processes%'
            GROUP BY p.*
            ORDER BY elapsed DESC FORMAT Vertical
            """,
                settings={
                    "allow_introspection_functions": 1,
                },
            )
    except Exception as e:
        return "Failed to get processlist: " + str(e)


def get_transactions_list(args):
    try:
        if args.replicated_database:
            return clickhouse_execute_json(
                args,
                "SELECT materialize((hostName(), tcpPort())) as host, * FROM "
                "clusterAllReplicas('test_cluster_database_replicated', system.transactions)",
            )
        else:
            return clickhouse_execute_json(args, "select * from system.transactions")
    except Exception as e:
        return f"Cannot get list of transactions: {e}"


# collect server stacktraces using gdb
def get_stacktraces_from_gdb(server_pid):
    try:
        cmd = f"gdb -batch -ex 'thread apply all backtrace' -p {server_pid}"
        return subprocess.check_output(cmd, shell=True).decode("utf-8")
    except Exception as e:
        print(f"Error occurred while receiving stack traces from gdb: {e}")
        return None


# collect server stacktraces from system.stack_trace table
# it does not work in Sandbox
def get_stacktraces_from_clickhouse(args):
    settings_str = " ".join(
        [
            get_additional_client_options(args),
            "--allow_introspection_functions=1",
            "--skip_unavailable_shards=1",
        ]
    )
    replicated_msg = (
        f"{args.client} {settings_str} --query "
        '"SELECT materialize((hostName(), tcpPort())) as host, thread_id, '
        "arrayStringConcat(arrayMap(x, y -> concat(x, ': ', y), "
        "arrayMap(x -> addressToLine(x), trace), "
        "arrayMap(x -> demangle(addressToSymbol(x)), trace)), '\n') as trace "
        "FROM clusterAllReplicas('test_cluster_database_replicated', 'system.stack_trace') "
        'ORDER BY host, thread_id FORMAT Vertical"'
    )

    msg = (
        f"{args.client} {settings_str} --query "
        "\"SELECT arrayStringConcat(arrayMap(x, y -> concat(x, ': ', y), "
        "arrayMap(x -> addressToLine(x), trace), "
        "arrayMap(x -> demangle(addressToSymbol(x)), trace)), '\n') as trace "
        'FROM system.stack_trace FORMAT Vertical"'
    )

    try:
        return subprocess.check_output(
            replicated_msg if args.replicated_database else msg,
            shell=True,
            stderr=subprocess.STDOUT,
        ).decode("utf-8")
    except Exception as e:
        print(f"Error occurred while receiving stack traces from client: {e}")
        return None


def print_stacktraces() -> None:
    server_pid = get_server_pid()

    bt = None

    if server_pid and not args.replicated_database:
        print("")
        print(
            f"Located ClickHouse server process {server_pid} listening at TCP port {args.tcp_port}"
        )
        print("Collecting stacktraces from all running threads with gdb:")

        bt = get_stacktraces_from_gdb(server_pid)

        if len(bt) < 1000:
            print("Got suspiciously small stacktraces: ", bt)
            bt = None

    if bt is None:
        print("\nCollecting stacktraces from system.stacktraces table:")

        bt = get_stacktraces_from_clickhouse(args)

    if bt is not None:
        print(bt)
        return

    print(
        colored(
            f"\nUnable to locate ClickHouse server process listening at TCP port "
            f"{args.tcp_port}. It must have crashed or exited prematurely!",
            args,
            "red",
            attrs=["bold"],
        )
    )


def get_server_pid():
    # lsof does not work in stress tests for some reason
    cmd_lsof = f"lsof -i tcp:{args.tcp_port} -s tcp:LISTEN -Fp | sed 's/^p//p;d'"
    cmd_pidof = "pidof -s clickhouse-server"

    commands = [cmd_lsof, cmd_pidof]
    output = None

    for cmd in commands:
        try:
            output = subprocess.check_output(
                cmd, shell=True, stderr=subprocess.STDOUT, universal_newlines=True
            )
            if output:
                return int(output)
        except Exception as e:
            print(f"Cannot get server pid with {cmd}, got {output}: {e}")

    return None  # most likely server is dead


def colored(text, args, color=None, on_color=None, attrs=None):
    if termcolor and (sys.stdout.isatty() or args.force_color):
        return termcolor.colored(text, color, on_color, attrs)
    else:
        return text


class TestStatus(enum.Enum):
    FAIL = "FAIL"
    UNKNOWN = "UNKNOWN"
    OK = "OK"
    SKIPPED = "SKIPPED"


class FailureReason(enum.Enum):
    # FAIL reasons
    TIMEOUT = "Timeout!"
    SERVER_DIED = "server died"
    EXIT_CODE = "return code: "
    STDERR = "having stderror: "
    EXCEPTION = "having exception in stdout: "
    RESULT_DIFF = "result differs with reference: "
    TOO_LONG = "Test runs too long (> 60s). Make it faster."
    INTERNAL_QUERY_FAIL = "Internal query (CREATE/DROP DATABASE) failed:"

    # SKIPPED reasons
    DISABLED = "disabled"
    SKIP = "skip"
    NO_JINJA = "no jinja"
    NO_ZOOKEEPER = "no zookeeper"
    NO_SHARD = "no shard"
    FAST_ONLY = "running fast tests only"
    NO_LONG = "not running long tests"
    REPLICATED_DB = "replicated-database"
    S3_STORAGE = "s3-storage"
    BUILD = "not running for current build"
    NO_UPGRADE_CHECK = "not running for upgrade check"
    NO_PARALLEL_REPLICAS = "smth in not supported with parallel replicas"

    # UNKNOWN reasons
    NO_REFERENCE = "no reference file"
    INTERNAL_ERROR = "Test internal error: "


def threshold_generator(always_on_prob, always_off_prob, min_val, max_val):
    def gen():
        tmp = random.random()
        if tmp <= always_on_prob:
            return min_val
        if tmp <= always_on_prob + always_off_prob:
            return max_val

        if isinstance(min_val, int) and isinstance(max_val, int):
            return random.randint(min_val, max_val)
        else:
            return random.uniform(min_val, max_val)

    return gen


class SettingsRandomizer:
    settings = {
        "max_insert_threads": lambda: 0
        if random.random() < 0.5
        else random.randint(1, 16),
        "group_by_two_level_threshold": threshold_generator(0.2, 0.2, 1, 1000000),
        "group_by_two_level_threshold_bytes": threshold_generator(
            0.2, 0.2, 1, 50000000
        ),
        "distributed_aggregation_memory_efficient": lambda: random.randint(0, 1),
        "fsync_metadata": lambda: random.randint(0, 1),
        "output_format_parallel_formatting": lambda: random.randint(0, 1),
        "input_format_parallel_parsing": lambda: random.randint(0, 1),
        "min_chunk_bytes_for_parallel_parsing": lambda: max(
            1024, int(random.gauss(10 * 1024 * 1024, 5 * 1000 * 1000))
        ),
        "max_read_buffer_size": lambda: random.randint(500000, 1048576),
        "prefer_localhost_replica": lambda: random.randint(0, 1),
        "max_block_size": lambda: random.randint(8000, 100000),
        "max_threads": lambda: random.randint(1, 64),
        "optimize_or_like_chain": lambda: random.randint(0, 1),
        "optimize_read_in_order": lambda: random.randint(0, 1),
        "read_in_order_two_level_merge_threshold": lambda: random.randint(0, 100),
        "optimize_aggregation_in_order": lambda: random.randint(0, 1),
        "aggregation_in_order_max_block_bytes": lambda: random.randint(0, 50000000),
        "min_compress_block_size": lambda: random.randint(1, 1048576 * 3),
        "max_compress_block_size": lambda: random.randint(1, 1048576 * 3),
        "use_uncompressed_cache": lambda: random.randint(0, 1),
        "min_bytes_to_use_direct_io": threshold_generator(
            0.2, 0.5, 1, 10 * 1024 * 1024 * 1024
        ),
        "min_bytes_to_use_mmap_io": threshold_generator(
            0.2, 0.5, 1, 10 * 1024 * 1024 * 1024
        ),
        "local_filesystem_read_method": lambda: random.choice(
            # Allow to use uring only when running on Linux
            ["read", "pread", "mmap", "pread_threadpool", "io_uring"]
            if platform.system().lower() == "linux"
            else ["read", "pread", "mmap", "pread_threadpool"]
        ),
        "remote_filesystem_read_method": lambda: random.choice(["read", "threadpool"]),
        "local_filesystem_read_prefetch": lambda: random.randint(0, 1),
        "remote_filesystem_read_prefetch": lambda: random.randint(0, 1),
        "allow_prefetched_read_pool_for_remote_filesystem": lambda: random.randint(
            0, 1
        ),
        "filesystem_prefetch_max_memory_usage": lambda: random.choice(
            ["32Mi", "64Mi", "128Mi"]
        ),
        "filesystem_prefetches_limit": lambda: random.choice(
            [0, 10]
        ),  # 0 means unlimited (but anyway limited by prefetch_max_memory_usage)
        "filesystem_prefetch_min_bytes_for_single_read_task": lambda: random.choice(
            ["1Mi", "8Mi", "16Mi"]
        ),
        "filesystem_prefetch_step_marks": lambda: random.choice(
            [0, 50]
        ),  # 0 means 'auto'
        "filesystem_prefetch_step_bytes": lambda: random.choice(
            [0, "100Mi"]
        ),  # 0 means 'auto'
        "compile_expressions": lambda: random.randint(0, 1),
        "compile_aggregate_expressions": lambda: random.randint(0, 1),
        "compile_sort_description": lambda: random.randint(0, 1),
        "merge_tree_coarse_index_granularity": lambda: random.randint(2, 32),
        "optimize_distinct_in_order": lambda: random.randint(0, 1),
        "max_bytes_before_external_sort": threshold_generator(
            0.2, 0.5, 1, 10 * 1024 * 1024 * 1024
        ),
        "max_bytes_before_external_group_by": threshold_generator(
            0.2, 0.5, 1, 10 * 1024 * 1024 * 1024
        ),
        "max_bytes_before_remerge_sort": lambda: random.randint(1, 3000000000),
        "optimize_sorting_by_input_stream_properties": lambda: random.randint(0, 1),
        "http_response_buffer_size": lambda: random.randint(0, 10 * 1048576),
        "http_wait_end_of_query": lambda: random.random() > 0.5,
        "enable_memory_bound_merging_of_aggregation_results": lambda: random.randint(
            0, 1
        ),
    }

    @staticmethod
    def get_random_settings(args):
        random_settings = []
        is_debug = BuildFlags.DEBUG in args.build_flags
        for setting, generator in SettingsRandomizer.settings.items():
            if (
                is_debug
                and setting == "allow_prefetched_read_pool_for_remote_filesystem"
            ):
                random_settings.append(f"{setting}=0")
            else:
                random_settings.append(f"{setting}={generator()}")
        return random_settings


class MergeTreeSettingsRandomizer:
    settings = {
        "ratio_of_defaults_for_sparse_serialization": threshold_generator(
            0.3, 0.5, 0.0, 1.0
        ),
        "prefer_fetch_merged_part_size_threshold": threshold_generator(
            0.2, 0.5, 1, 10 * 1024 * 1024 * 1024
        ),
        "vertical_merge_algorithm_min_rows_to_activate": threshold_generator(
            0.4, 0.4, 1, 1000000
        ),
        "vertical_merge_algorithm_min_columns_to_activate": threshold_generator(
            0.4, 0.4, 1, 100
        ),
        "allow_vertical_merges_from_compact_to_wide_parts": lambda: random.randint(
            0, 1
        ),
        "min_merge_bytes_to_use_direct_io": threshold_generator(
            0.25, 0.25, 1, 10 * 1024 * 1024 * 1024
        ),
        "index_granularity_bytes": lambda: random.randint(1024, 30 * 1024 * 1024),
        "merge_max_block_size": lambda: random.randint(1, 8192 * 3),
        "index_granularity": lambda: random.randint(1, 65536),
        "min_bytes_for_wide_part": threshold_generator(0.3, 0.3, 0, 1024 * 1024 * 1024),
        "compress_marks": lambda: random.randint(0, 1),
        "compress_primary_key": lambda: random.randint(0, 1),
        "marks_compress_block_size": lambda: random.randint(8000, 100000),
        "primary_key_compress_block_size": lambda: random.randint(8000, 100000),
    }

    @staticmethod
    def get_random_settings(args):
        random_settings = []
        for setting, generator in MergeTreeSettingsRandomizer.settings.items():
            if setting not in args.changed_merge_tree_settings:
                random_settings.append(f"{setting}={generator()}")
        return random_settings


class TestResult:
    def __init__(
        self,
        case_name: str,
        status: TestStatus,
        reason: Optional[FailureReason],
        total_time: float,
        description: str,
    ):
        self.case_name: str = case_name
        self.status: TestStatus = status
        self.reason: Optional[FailureReason] = reason
        self.total_time: float = total_time
        self.description: str = description
        self.need_retry: bool = False

    def check_if_need_retry(self, args, stdout, stderr, runs_count):
        if (
            self.status != TestStatus.FAIL
            or not need_retry(args, stdout, stderr, self.total_time)
            or MAX_RETRIES < runs_count
        ):
            return
        self.need_retry = True


class TestCase:
    @staticmethod
    def get_description_from_exception_info(exc_info):
        exc_type, exc_value, tb = exc_info
        exc_name = exc_type.__name__
        traceback_str = "\n".join(traceback.format_tb(tb, 10))
        description = f"\n{exc_name}\n{exc_value}\n{traceback_str}"
        return description

    @staticmethod
    def get_reference_file(suite_dir, name):
        """
        Returns reference file name for specified test
        """

        name = removesuffix(name, ".gen")
        for ext in [".reference", ".gen.reference"]:
            reference_file = os.path.join(suite_dir, name) + ext
            if os.path.isfile(reference_file):
                return reference_file
        return None

    @staticmethod
    def configure_testcase_args(args, case_file, suite_tmp_dir):
        testcase_args = copy.deepcopy(args)

        testcase_args.testcase_start_time = datetime.now()
        testcase_basename = os.path.basename(case_file)
        testcase_args.testcase_client = (
            f"{testcase_args.client} --log_comment '{testcase_basename}'"
        )
        testcase_args.testcase_basename = testcase_basename

        if testcase_args.database:
            database = testcase_args.database
            os.environ.setdefault("CLICKHOUSE_DATABASE", database)
            os.environ.setdefault("CLICKHOUSE_TMP", suite_tmp_dir)
            testcase_args.test_tmp_dir = suite_tmp_dir
        else:
            # If --database is not specified, we will create temporary database with
            # unique name and we will recreate and drop it for each test
            def random_str(length=8):
                alphabet = string.ascii_lowercase + string.digits
                # NOTE: it is important not to use default random generator, since it shares state.
                return "".join(
                    random.SystemRandom().choice(alphabet) for _ in range(length)
                )

            database = f"test_{random_str()}"

            clickhouse_execute(
                args,
                "CREATE DATABASE IF NOT EXISTS "
                + database
                + get_db_engine(testcase_args, database),
                settings=get_create_database_settings(args, testcase_args),
            )

            os.environ["CLICKHOUSE_DATABASE"] = database
            # Set temporary directory to match the randomly generated database,
            # because .sh tests also use it for temporary files and we want to avoid
            # collisions.
            testcase_args.test_tmp_dir = os.path.join(suite_tmp_dir, database)
            os.mkdir(testcase_args.test_tmp_dir)
            os.environ["CLICKHOUSE_TMP"] = testcase_args.test_tmp_dir

        testcase_args.testcase_database = database

        # Printed only in case of failures
        #
        # NOTE: here we use "CLICKHOUSE_TMP" instead of "file_suffix",
        # so it is installed in configure_testcase_args() unlike other files
        # (stdout_file, stderr_file) in TestCase::__init__().
        # Since using CLICKHOUSE_TMP is easier to use in expect.
        testcase_args.debug_log_file = (
            os.path.join(testcase_args.test_tmp_dir, testcase_basename) + ".debuglog"
        )

        return testcase_args

    @staticmethod
    def cli_format_settings(settings_list) -> str:
        return " ".join([f"--{setting}" for setting in settings_list])

    def has_show_create_table_in_test(self):
        return not subprocess.call(["grep", "-iq", "show create", self.case_file])

    def add_random_settings(self, client_options):
        new_options = ""
        if self.randomize_settings:
            if len(self.base_url_params) == 0:
                os.environ["CLICKHOUSE_URL_PARAMS"] = "&".join(self.random_settings)
            else:
                os.environ["CLICKHOUSE_URL_PARAMS"] = (
                    self.base_url_params + "&" + "&".join(self.random_settings)
                )

            new_options += f" {self.cli_format_settings(self.random_settings)}"

        if self.randomize_merge_tree_settings:
            new_options += f" --allow_merge_tree_settings {self.cli_format_settings(self.merge_tree_random_settings)}"

        if new_options != "":
            new_options += " --allow_repeated_settings"

            os.environ["CLICKHOUSE_CLIENT_OPT"] = (
                self.base_client_options + new_options + " "
            )

        return client_options + new_options

    def remove_random_settings_from_env(self):
        os.environ["CLICKHOUSE_URL_PARAMS"] = self.base_url_params
        os.environ["CLICKHOUSE_CLIENT_OPT"] = self.base_client_options

    def add_info_about_settings(self, description):
        if self.randomize_settings:
            description += f"\nSettings used in the test: {self.cli_format_settings(self.random_settings)}"
        if self.randomize_merge_tree_settings:
            description += f"\n\nMergeTree settings used in test: {self.cli_format_settings(self.merge_tree_random_settings)}"

        return description + "\n"

    def __init__(self, suite, case: str, args, is_concurrent: bool):
        self.case: str = case  # case file name
        self.tags: Set[str] = suite.all_tags[case] if case in suite.all_tags else set()

        for tag in os.getenv("GLOBAL_TAGS", "").split(","):
            self.tags.add(tag.strip())

        self.case_file: str = os.path.join(suite.suite_path, case)
        (self.name, self.ext) = os.path.splitext(case)

        file_suffix = f".{os.getpid()}" if is_concurrent and args.test_runs > 1 else ""
        self.reference_file = self.get_reference_file(suite.suite_path, self.name)
        self.stdout_file = (
            os.path.join(suite.suite_tmp_path, self.name) + file_suffix + ".stdout"
        )
        self.stderr_file = (
            os.path.join(suite.suite_tmp_path, self.name) + file_suffix + ".stderr"
        )

        self.testcase_args = None
        self.runs_count = 0

        has_no_random_settings_tag = self.tags and "no-random-settings" in self.tags

        self.randomize_settings = not (
            args.no_random_settings or has_no_random_settings_tag
        )

        has_no_random_merge_tree_settings_tag = (
            self.tags and "no-random-merge-tree-settings" in self.tags
        )

        # If test contains SHOW CREATE TABLE do not
        # randomize merge tree settings, because
        # they will be added to table definition and test will fail
        self.randomize_merge_tree_settings = not (
            args.no_random_merge_tree_settings
            or has_no_random_settings_tag
            or has_no_random_merge_tree_settings_tag
            or self.has_show_create_table_in_test()
        )

        if self.randomize_settings:
            self.random_settings = SettingsRandomizer.get_random_settings(args)

        if self.randomize_merge_tree_settings:
            self.merge_tree_random_settings = (
                MergeTreeSettingsRandomizer.get_random_settings(args)
            )

        self.base_url_params = (
            os.environ["CLICKHOUSE_URL_PARAMS"]
            if "CLICKHOUSE_URL_PARAMS" in os.environ
            else ""
        )

        self.base_client_options = (
            os.environ["CLICKHOUSE_CLIENT_OPT"]
            if "CLICKHOUSE_CLIENT_OPT" in os.environ
            else ""
        )

    # should skip test, should increment skipped_total, skip reason
    def should_skip_test(self, suite) -> Optional[FailureReason]:
        tags = self.tags

        if tags and ("disabled" in tags) and not args.disabled:
            return FailureReason.DISABLED

        elif (
            os.path.exists(os.path.join(suite.suite_path, self.name) + ".disabled")
            and not args.disabled
        ):
            return FailureReason.DISABLED

        elif "no-parallel-replicas" in tags and args.no_parallel_replicas:
            return FailureReason.NO_PARALLEL_REPLICAS

        elif args.skip and any(s in self.name for s in args.skip):
            return FailureReason.SKIP

        elif not USE_JINJA and self.ext.endswith("j2"):
            return FailureReason.NO_JINJA

        elif (
            tags
            and (("zookeeper" in tags) or ("replica" in tags))
            and not args.zookeeper
        ):
            return FailureReason.NO_ZOOKEEPER

        elif (
            tags
            and (("shard" in tags) or ("distributed" in tags) or ("global" in tags))
            and not args.shard
        ):
            return FailureReason.NO_SHARD

        elif tags and ("no-fasttest" in tags) and args.fast_tests_only:
            return FailureReason.FAST_ONLY

        elif (
            tags
            and (("long" in tags) or ("deadlock" in tags) or ("race" in tags))
            and args.no_long
        ):
            # Tests for races and deadlocks usually are run in a loop for a significant amount of time
            return FailureReason.NO_LONG

        elif tags and ("no-replicated-database" in tags) and args.replicated_database:
            return FailureReason.REPLICATED_DB

        # TODO: remove checking "no-upgrade-check" after 23.1
        elif args.upgrade_check and (
            "no-upgrade-check" in tags or "no-upgrade-check" in tags
        ):
            return FailureReason.NO_UPGRADE_CHECK

        elif tags and ("no-s3-storage" in tags) and args.s3_storage:
            return FailureReason.S3_STORAGE

        elif tags:
            for build_flag in args.build_flags:
                if "no-" + build_flag in tags:
                    return FailureReason.BUILD
            for tag in tags:
                tag = tag.replace("-", "_")
                if tag.startswith("use_") and tag not in args.build_flags:
                    return FailureReason.BUILD

        return None

    def process_result_impl(
        self, proc, stdout: str, stderr: str, debug_log: str, total_time: float
    ):
        description = ""

        debug_log = trim_for_log(debug_log)

        if proc:
            if proc.returncode is None:
                try:
                    proc.kill()
                except OSError as e:
                    if e.errno != ESRCH:
                        raise

                if stderr:
                    description += stderr
                if debug_log:
                    description += "\n"
                    description += debug_log
                return TestResult(
                    self.name,
                    TestStatus.FAIL,
                    FailureReason.TIMEOUT,
                    total_time,
                    description,
                )

            if proc.returncode != 0:
                reason = FailureReason.EXIT_CODE
                description += str(proc.returncode)

                if stderr:
                    description += "\n"
                    description += stderr
                if debug_log:
                    description += "\n"
                    description += debug_log

                # Stop on fatal errors like segmentation fault. They are sent to client via logs.
                if " <Fatal> " in stderr:
                    reason = FailureReason.SERVER_DIED

                if (
                    self.testcase_args.stop
                    and (
                        "Connection refused" in stderr
                        or "Attempt to read after eof" in stderr
                    )
                    and "Received exception from server" not in stderr
                ):
                    reason = FailureReason.SERVER_DIED

                if os.path.isfile(self.stdout_file):
                    description += ", result:\n\n"
                    description += trim_for_log(open(self.stdout_file).read())
                    description += "\n"

                description += f"\nstdout:\n{stdout}\n"
                return TestResult(
                    self.name, TestStatus.FAIL, reason, total_time, description
                )

        if stderr:
            description += "\n"
            description += trim_for_log(stderr)
            description += "\n"
            description += "\nstdout:\n"
            description += trim_for_log(stdout)
            description += "\n"
            if debug_log:
                description += "\n"
                description += debug_log
            return TestResult(
                self.name,
                TestStatus.FAIL,
                FailureReason.STDERR,
                total_time,
                description,
            )

        if "Exception" in stdout:
            description += "\n"
            description += trim_for_log(stdout)
            description += "\n"
            if debug_log:
                description += "\n"
                description += debug_log
            return TestResult(
                self.name,
                TestStatus.FAIL,
                FailureReason.EXCEPTION,
                total_time,
                description,
            )

        if "@@SKIP@@" in stdout:
            skip_reason = stdout.replace("@@SKIP@@", "").rstrip("\n")
            description += " - "
            description += skip_reason
            return TestResult(
                self.name,
                TestStatus.SKIPPED,
                FailureReason.SKIP,
                total_time,
                description,
            )

        if self.reference_file is None:
            return TestResult(
                self.name,
                TestStatus.UNKNOWN,
                FailureReason.NO_REFERENCE,
                total_time,
                description,
            )

        result_is_different = subprocess.call(
            ["diff", "-q", self.reference_file, self.stdout_file], stdout=PIPE
        )

        if result_is_different:
            diff = Popen(
                [
                    "diff",
                    "-U",
                    str(self.testcase_args.unified),
                    self.reference_file,
                    self.stdout_file,
                ],
                stdout=PIPE,
                universal_newlines=True,
            ).communicate()[0]
            if diff.startswith("Binary files "):
                diff += "Content of stdout:\n===================\n"
                file = open(self.stdout_file, "r")
                diff += str(file.read())
                file.close()
                diff += "==================="
            description += f"\n{diff}\n"
            if debug_log:
                description += "\n"
                description += debug_log
            return TestResult(
                self.name,
                TestStatus.FAIL,
                FailureReason.RESULT_DIFF,
                total_time,
                description,
            )

        if (
            self.testcase_args.test_runs > 1
            and total_time > 120
            and "long" not in self.tags
        ):
            if debug_log:
                description += "\n"
                description += debug_log
            # We're in Flaky Check mode, check the run time as well while we're at it.
            return TestResult(
                self.name,
                TestStatus.FAIL,
                FailureReason.TOO_LONG,
                total_time,
                description,
            )

        if os.path.exists(self.stdout_file):
            os.remove(self.stdout_file)
        if os.path.exists(self.stderr_file):
            os.remove(self.stderr_file)
        if os.path.exists(self.testcase_args.debug_log_file):
            os.remove(self.testcase_args.debug_log_file)

        return TestResult(self.name, TestStatus.OK, None, total_time, description)

    @staticmethod
    def print_test_time(test_time) -> str:
        if args.print_time:
            return f" {test_time:.2f} sec."
        else:
            return ""

    def process_result(self, result: TestResult, messages):
        description_full = messages[result.status]
        description_full += self.print_test_time(result.total_time)
        if result.reason is not None:
            description_full += " - "
            description_full += result.reason.value

        description_full += result.description
        description_full += "\n"

        if result.status == TestStatus.FAIL and self.testcase_args:
            description_full += "Database: " + self.testcase_args.testcase_database

        result.description = description_full
        return result

    @staticmethod
    def send_test_name_failed(suite: str, case: str):
        pid = os.getpid()
        clickhouse_execute(
            args,
            f"SELECT 'Running test {suite}/{case} from pid={pid}'",
            retry_error_codes=True,
        )

    def run_single_test(
        self, server_logs_level, client_options
    ) -> Tuple[Optional[Popen], str, str, str, float]:
        args = self.testcase_args
        client = args.testcase_client
        start_time = args.testcase_start_time
        database = args.testcase_database

        # This is for .sh tests
        os.environ["CLICKHOUSE_LOG_COMMENT"] = args.testcase_basename

        params = {
            "client": client + " --database=" + database,
            "logs_level": server_logs_level,
            "options": client_options,
            "test": self.case_file,
            "stdout": self.stdout_file,
            "stderr": self.stderr_file,
            "secure": "--secure" if args.secure else "",
        }

        # >> append to stderr (but not stdout since it is not used there),
        # because there are also output of per test database creation
        pattern = "{test} > {stdout} 2> {stderr}"

        if self.ext == ".sql":
            pattern = (
                "{client} --send_logs_level={logs_level} {secure} --multiquery {options} < "
                + pattern
            )

        command = pattern.format(**params)

        proc = Popen(command, shell=True, env=os.environ)

        while (
            datetime.now() - start_time
        ).total_seconds() < args.timeout and proc.poll() is None:
            sleep(0.01)

        need_drop_database = not args.database
        if need_drop_database and args.no_drop_if_fail:
            maybe_passed = (
                (proc.returncode == 0)
                and (proc.stderr is None)
                and (proc.stdout is None or "Exception" not in proc.stdout)
            )
            need_drop_database = maybe_passed

        debug_log = ""
        if os.path.exists(self.testcase_args.debug_log_file):
            with open(self.testcase_args.debug_log_file, "rb") as stream:
                debug_log += self.testcase_args.debug_log_file + ":\n"
                debug_log += str(stream.read(), errors="replace", encoding="utf-8")
                debug_log += "\n"

        if need_drop_database:
            seconds_left = max(
                args.timeout - (datetime.now() - start_time).total_seconds(), 20
            )
            drop_database_query = "DROP DATABASE IF EXISTS " + database
            if args.replicated_database:
                drop_database_query += " ON CLUSTER test_cluster_database_replicated"

            try:
                # It's possible to get an error "New table appeared in database being dropped or detached. Try again."
                for _ in range(1, 60):
                    try:
                        clickhouse_execute(
                            args,
                            drop_database_query,
                            timeout=seconds_left,
                            settings={
                                "log_comment": args.testcase_basename,
                            },
                        )
                    except HTTPError as e:
                        if need_retry(args, e.message, e.message, 0):
                            continue
                        raise
                    break

            except socket.timeout:
                total_time = (datetime.now() - start_time).total_seconds()
                return (
                    None,
                    "",
                    f"Timeout dropping database {database} after test",
                    debug_log,
                    total_time,
                )
            shutil.rmtree(args.test_tmp_dir)

        total_time = (datetime.now() - start_time).total_seconds()

        # Normalize randomized database names in stdout, stderr files.
        os.system(f"LC_ALL=C sed -i -e 's/{database}/default/g' {self.stdout_file}")
        if args.hide_db_name:
            os.system(f"LC_ALL=C sed -i -e 's/{database}/default/g' {self.stderr_file}")
        if args.replicated_database:
            os.system(f"LC_ALL=C sed -i -e 's|/auto_{{shard}}||g' {self.stdout_file}")
            os.system(f"LC_ALL=C sed -i -e 's|auto_{{replica}}||g' {self.stdout_file}")

        # Normalize hostname in stdout file.
        os.system(
            f"LC_ALL=C sed -i -e 's/{socket.gethostname()}/localhost/g' {self.stdout_file}"
        )

        stdout = ""
        if os.path.exists(self.stdout_file):
            with open(self.stdout_file, "rb") as stdfd:
                stdout = str(stdfd.read(), errors="replace", encoding="utf-8")

        stderr = ""
        if os.path.exists(self.stderr_file):
            with open(self.stderr_file, "rb") as stdfd:
                stderr += str(stdfd.read(), errors="replace", encoding="utf-8")

        return proc, stdout, stderr, debug_log, total_time

    def run(self, args, suite, client_options, server_logs_level):
        try:
            skip_reason = self.should_skip_test(suite)
            if skip_reason is not None:
                return TestResult(self.name, TestStatus.SKIPPED, skip_reason, 0.0, "")

            if args.testname:
                try:
                    self.send_test_name_failed(suite.suite, self.case)
                except Exception:
                    return TestResult(
                        self.name,
                        TestStatus.FAIL,
                        FailureReason.SERVER_DIED,
                        0.0,
                        "\nServer does not respond to health check\n",
                    )

            self.runs_count += 1
            self.testcase_args = self.configure_testcase_args(
                args, self.case_file, suite.suite_tmp_path
            )
            client_options = self.add_random_settings(client_options)
            proc, stdout, stderr, debug_log, total_time = self.run_single_test(
                server_logs_level, client_options
            )

            result = self.process_result_impl(
                proc, stdout, stderr, debug_log, total_time
            )
            result.check_if_need_retry(args, stdout, stderr, self.runs_count)
            # to avoid breaking CSV parser
            result.description = result.description.replace("\0", "")

            if result.status == TestStatus.FAIL:
                result.description = self.add_info_about_settings(result.description)
            return result
        except KeyboardInterrupt as e:
            raise e
        except HTTPError:
            return TestResult(
                self.name,
                TestStatus.FAIL,
                FailureReason.INTERNAL_QUERY_FAIL,
                0.0,
                self.add_info_about_settings(
                    self.get_description_from_exception_info(sys.exc_info())
                ),
            )
        except (ConnectionError, http.client.ImproperConnectionState):
            return TestResult(
                self.name,
                TestStatus.FAIL,
                FailureReason.SERVER_DIED,
                0.0,
                self.add_info_about_settings(
                    self.get_description_from_exception_info(sys.exc_info())
                ),
            )
        except Exception:
            return TestResult(
                self.name,
                TestStatus.UNKNOWN,
                FailureReason.INTERNAL_ERROR,
                0.0,
                self.get_description_from_exception_info(sys.exc_info()),
            )
        finally:
            self.remove_random_settings_from_env()


class TestSuite:
    @staticmethod
    def tests_in_suite_key_func(item: str) -> float:
        if args.order == "random":
            return random.random()

        reverse = 1 if args.order == "asc" else -1

        if -1 == item.find("_"):
            return 99998

        prefix, _ = item.split("_", 1)

        try:
            return reverse * int(prefix)
        except ValueError:
            return 99997

    @staticmethod
    def render_test_template(j2env, suite_dir, test_name):
        """
        Render template for test and reference file if needed
        """

        if j2env is None:
            return test_name

        test_base_name = removesuffix(test_name, ".sql.j2", ".sql")

        reference_file_name = test_base_name + ".reference.j2"
        reference_file_path = os.path.join(suite_dir, reference_file_name)
        if os.path.isfile(reference_file_path):
            tpl = j2env.get_template(reference_file_name)
            tpl.stream().dump(
                os.path.join(suite_dir, test_base_name) + ".gen.reference"
            )

        if test_name.endswith(".sql.j2"):
            tpl = j2env.get_template(test_name)
            generated_test_name = test_base_name + ".gen.sql"
            tpl.stream().dump(os.path.join(suite_dir, generated_test_name))
            return generated_test_name

        return test_name

    @staticmethod
    def read_test_tags(suite_dir: str, all_tests: List[str]) -> Dict[str, Set[str]]:
        def get_comment_sign(filename):
            if filename.endswith(".sql") or filename.endswith(".sql.j2"):
                return "--"
            elif (
                filename.endswith(".sh")
                or filename.endswith(".py")
                or filename.endswith(".expect")
            ):
                return "#"
            else:
                raise Exception(f"Unknown file_extension: {filename}")

        def parse_tags_from_line(line, comment_sign):
            if not line.startswith(comment_sign):
                return None
            tags_str = line[len(comment_sign) :].lstrip()  # noqa: ignore E203
            tags_prefix = "Tags:"
            if not tags_str.startswith(tags_prefix):
                return None
            tags_str = tags_str[len(tags_prefix) :]  # noqa: ignore E203
            tags = tags_str.split(",")
            tags = {tag.strip() for tag in tags}
            return tags

        def is_shebang(line: str) -> bool:
            return line.startswith("#!")

        def find_tag_line(file):
            for line in file:
                line = line.strip()
                if line and not is_shebang(line):
                    return line
            return ""

        def load_tags_from_file(filepath):
            comment_sign = get_comment_sign(filepath)
            with open(filepath, "r", encoding="utf-8") as file:
                try:
                    line = find_tag_line(file)
                except UnicodeDecodeError:
                    return []
            return parse_tags_from_line(line, comment_sign)

        all_tags = {}
        start_time = datetime.now()
        for test_name in all_tests:
            tags = load_tags_from_file(os.path.join(suite_dir, test_name))
            if tags:
                all_tags[test_name] = tags
        elapsed = (datetime.now() - start_time).total_seconds()
        if elapsed > 1:
            print(f"Tags for suite {suite_dir} read in {elapsed:.2f} seconds")
        return all_tags

    def __init__(self, args, suite_path: str, suite_tmp_path: str, suite: str):
        self.args = args
        self.suite_path: str = suite_path
        self.suite_tmp_path: str = suite_tmp_path
        self.suite: str = suite

        filter_func = lambda x: True  # noqa: ignore E731

        if args.run_by_hash_num is not None and args.run_by_hash_total is not None:
            if args.run_by_hash_num > args.run_by_hash_total:
                raise Exception(
                    f"Incorrect run by hash, value {args.run_by_hash_num} bigger than total {args.run_by_hash_total}"
                )

            filter_func = (
                lambda x: stringhash(x) % args.run_by_hash_total == args.run_by_hash_num
            )

        self.all_tests: List[str] = self.get_tests_list(
            self.tests_in_suite_key_func, filter_func
        )
        self.all_tags: Dict[str, Set[str]] = self.read_test_tags(
            self.suite_path, self.all_tests
        )

        self.sequential_tests = []
        self.parallel_tests = []
        for test_name in self.all_tests:
            if self.is_sequential_test(test_name):
                self.sequential_tests.append(test_name)
            else:
                self.parallel_tests.append(test_name)

    def is_sequential_test(self, test_name):
        if args.sequential:
            if any(s in test_name for s in args.sequential):
                return True

        if test_name not in self.all_tags:
            return False

        return ("no-parallel" in self.all_tags[test_name]) or (
            "sequential" in self.all_tags[test_name]
        )

    def get_tests_list(self, sort_key, filter_func):
        """
        Return list of tests file names to run
        """

        all_tests = list(self.get_selected_tests(filter_func))
        all_tests = all_tests * self.args.test_runs
        all_tests.sort(key=sort_key)
        return all_tests

    def get_selected_tests(self, filter_func):
        """
        Find all files with tests, filter, render templates
        """

        j2env = (
            jinja2.Environment(
                loader=jinja2.FileSystemLoader(self.suite_path),
                keep_trailing_newline=True,
            )
            if USE_JINJA
            else None
        )

        for test_name in os.listdir(self.suite_path):
            if not is_test_from_dir(self.suite_path, test_name):
                continue
            if self.args.test and not any(
                re.search(pattern, test_name) for pattern in self.args.test
            ):
                continue
            if USE_JINJA and test_name.endswith(".gen.sql"):
                continue
            if not filter_func(test_name):
                continue
            test_name = self.render_test_template(j2env, self.suite_path, test_name)
            yield test_name

    @staticmethod
    def read_test_suite(args, suite_dir_name: str):
        def is_data_present():
            try:
                return int(clickhouse_execute(args, "EXISTS TABLE test.hits"))
            except Exception as e:
                print(
                    "Cannot check if dataset is available, assuming it's not: ", str(e)
                )
                return False

        base_dir = os.path.abspath(args.queries)
        tmp_dir = os.path.abspath(args.tmp)
        suite_path = os.path.join(base_dir, suite_dir_name)

        suite_re_obj = re.search("^[0-9]+_(.*)$", suite_dir_name)
        if not suite_re_obj:  # skip .gitignore and so on
            return None

        suite_tmp_path = os.path.join(tmp_dir, suite_dir_name)
        if not os.path.exists(suite_tmp_path):
            os.makedirs(suite_tmp_path)

        suite = suite_re_obj.group(1)

        if not os.path.isdir(suite_path):
            return None

        if "stateful" in suite and not args.no_stateful and not is_data_present():
            print("Won't run stateful tests because test data wasn't loaded.")
            return None
        if "stateless" in suite and args.no_stateless:
            print("Won't run stateless tests because they were manually disabled.")
            return None
        if "stateful" in suite and args.no_stateful:
            print("Won't run stateful tests because they were manually disabled.")
            return None

        return TestSuite(args, suite_path, suite_tmp_path, suite)


stop_time = None
exit_code = None
server_died = None
stop_tests_triggered_lock = None
stop_tests_triggered = None
queue = None
multiprocessing_manager = None
restarted_tests = None


def run_tests_array(all_tests_with_params: Tuple[List[str], int, TestSuite]):
    all_tests, num_tests, test_suite = all_tests_with_params
    global stop_time
    global exit_code
    global server_died
    global restarted_tests

    OP_SQUARE_BRACKET = colored("[", args, attrs=["bold"])
    CL_SQUARE_BRACKET = colored("]", args, attrs=["bold"])

    MSG_FAIL = (
        OP_SQUARE_BRACKET
        + colored(" FAIL ", args, "red", attrs=["bold"])
        + CL_SQUARE_BRACKET
    )
    MSG_UNKNOWN = (
        OP_SQUARE_BRACKET
        + colored(" UNKNOWN ", args, "yellow", attrs=["bold"])
        + CL_SQUARE_BRACKET
    )
    MSG_OK = (
        OP_SQUARE_BRACKET
        + colored(" OK ", args, "green", attrs=["bold"])
        + CL_SQUARE_BRACKET
    )
    MSG_SKIPPED = (
        OP_SQUARE_BRACKET
        + colored(" SKIPPED ", args, "cyan", attrs=["bold"])
        + CL_SQUARE_BRACKET
    )

    MESSAGES = {
        TestStatus.FAIL: MSG_FAIL,
        TestStatus.UNKNOWN: MSG_UNKNOWN,
        TestStatus.OK: MSG_OK,
        TestStatus.SKIPPED: MSG_SKIPPED,
    }

    passed_total = 0
    skipped_total = 0
    failures_total = 0
    failures_chain = 0
    start_time = datetime.now()

    is_concurrent = multiprocessing.current_process().name != "MainProcess"

    client_options = get_additional_client_options(args)

    if num_tests > 0:
        about = "about " if is_concurrent else ""
        proc_name = multiprocessing.current_process().name
        print(f"\nRunning {about}{num_tests} {test_suite.suite} tests ({proc_name}).\n")

    while True:
        if is_concurrent:
            case = queue.get(timeout=args.timeout * 1.1)
            if not case:
                break
        else:
            if all_tests:
                case = all_tests.pop(0)
            else:
                break

        if server_died.is_set():
            stop_tests()
            break

        if stop_time and time() > stop_time:
            print("\nStop tests run because global time limit is exceeded.\n")
            stop_tests()
            break

        test_case = TestCase(test_suite, case, args, is_concurrent)

        try:
            description = ""
            test_cace_name = removesuffix(test_case.name, ".gen", ".sql") + ": "
            if not is_concurrent:
                sys.stdout.flush()
                sys.stdout.write(f"{test_cace_name:72}")
                # This flush is needed so you can see the test name of the long
                # running test before it will finish. But don't do it in parallel
                # mode, so that the lines don't mix.
                sys.stdout.flush()
            else:
                description = f"{test_cace_name:72}"

            while True:
                test_result = test_case.run(
                    args, test_suite, client_options, server_logs_level
                )
                test_result = test_case.process_result(test_result, MESSAGES)
                if not test_result.need_retry:
                    break
                restarted_tests.append(test_result)

            # First print the description, than invoke the check result logic
            description += test_result.description

            if description and not description.endswith("\n"):
                description += "\n"

            sys.stdout.write(description)
            sys.stdout.flush()

            if test_result.status == TestStatus.OK:
                passed_total += 1
                failures_chain = 0
            elif test_result.status == TestStatus.FAIL:
                failures_total += 1
                failures_chain += 1
                if test_result.reason == FailureReason.SERVER_DIED:
                    server_died.set()
                    stop_tests()
            elif test_result.status == TestStatus.SKIPPED:
                skipped_total += 1

        except KeyboardInterrupt as e:
            print(colored("Break tests execution", args, "red"))
            stop_tests()
            raise e

        if failures_chain >= args.max_failures_chain:
            stop_tests()
            break

    if failures_total > 0:
        print(
            colored(
                f"\nHaving {failures_total} errors! {passed_total} tests passed."
                f" {skipped_total} tests skipped."
                f" {(datetime.now() - start_time).total_seconds():.2f} s elapsed"
                f" ({multiprocessing.current_process().name}).",
                args,
                "red",
                attrs=["bold"],
            )
        )
        exit_code.value = 1
    else:
        print(
            colored(
                f"\n{passed_total} tests passed. {skipped_total} tests skipped."
                f" {(datetime.now() - start_time).total_seconds():.2f} s elapsed"
                f" ({multiprocessing.current_process().name}).",
                args,
                "green",
                attrs=["bold"],
            )
        )

    sys.stdout.flush()


server_logs_level = "warning"


def check_server_started(args):
    print("Connecting to ClickHouse server...", end="")

    sys.stdout.flush()
    retry_count = args.server_check_retries
    while retry_count > 0:
        try:
            clickhouse_execute(args, "SELECT 1", max_http_retries=1)
            print(" OK")
            sys.stdout.flush()
            return True
        except (ConnectionError, http.client.ImproperConnectionState) as e:
            if args.hung_check:
                print("Connection error, will retry: ", str(e))
            else:
                print(".", end="")
            sys.stdout.flush()
            retry_count -= 1
            sleep(0.5)
            continue
        except TimeoutError:
            print("\nConnection timeout, will not retry")
            break
        except Exception as e:
            print(
                "\nUexpected exception, will not retry: ",
                type(e).__name__,
                ": ",
                str(e),
            )
            break

    print("\nAll connection tries failed")
    sys.stdout.flush()
    return False


class BuildFlags:
    THREAD = "tsan"
    ADDRESS = "asan"
    UNDEFINED = "ubsan"
    MEMORY = "msan"
    DEBUG = "debug"
    RELEASE = "release"
    ORDINARY_DATABASE = "ordinary-database"
    POLYMORPHIC_PARTS = "polymorphic-parts"


def collect_build_flags(args):
    result = []

    value = clickhouse_execute(
        args, "SELECT value FROM system.build_options WHERE name = 'CXX_FLAGS'"
    )
    if b"-fsanitize=thread" in value:
        result.append(BuildFlags.THREAD)
    elif b"-fsanitize=address" in value:
        result.append(BuildFlags.ADDRESS)
    elif b"-fsanitize=undefined" in value:
        result.append(BuildFlags.UNDEFINED)
    elif b"-fsanitize=memory" in value:
        result.append(BuildFlags.MEMORY)

    value = clickhouse_execute(
        args, "SELECT value FROM system.build_options WHERE name = 'BUILD_TYPE'"
    )
    if b"Debug" in value:
        result.append(BuildFlags.DEBUG)
    elif b"RelWithDebInfo" in value or b"Release" in value:
        result.append(BuildFlags.RELEASE)

    value = clickhouse_execute(
        args,
        "SELECT value FROM system.settings WHERE name = 'allow_deprecated_database_ordinary'",
    )
    if value == b"1" or args.db_engine == "Ordinary":
        result.append(BuildFlags.ORDINARY_DATABASE)

    value = int(
        clickhouse_execute(
            args,
            "SELECT value FROM system.merge_tree_settings WHERE name = 'min_bytes_for_wide_part'",
        )
    )
    if value == 0:
        result.append(BuildFlags.POLYMORPHIC_PARTS)

    use_flags = clickhouse_execute(
        args,
        "SELECT name FROM system.build_options WHERE name like 'USE_%' AND value in ('ON', '1')",
    )
    for use_flag in use_flags.strip().splitlines():
        use_flag = use_flag.decode().lower()
        result.append(use_flag)

    system_processor = clickhouse_execute(
        args,
        "SELECT value FROM system.build_options WHERE name = 'SYSTEM_PROCESSOR' LIMIT 1",
    ).strip()
    if system_processor:
        result.append(f"cpu-{system_processor.decode().lower()}")

    return result


def collect_changed_merge_tree_settings(args):
    changed_settings = (
        clickhouse_execute(
            args,
            "SELECT name FROM system.merge_tree_settings WHERE changed",
        )
        .strip()
        .splitlines()
    )

    return list(map(lambda s: s.decode(), changed_settings))


def check_table_column(args, database, table, column):
    return (
        int(
            clickhouse_execute(
                args,
                f"""
    SELECT count()
    FROM system.columns
    WHERE database = '{database}' AND table = '{table}' AND name = '{column}'
    """,
            )
        )
        > 0
    )


def suite_key_func(item: str) -> Union[float, Tuple[int, str]]:
    if args.order == "random":
        return random.random()

    if -1 == item.find("_"):
        return 99998, ""

    prefix, suffix = item.split("_", 1)

    try:
        return int(prefix), suffix
    except ValueError:
        return 99997, ""


def extract_key(key: str) -> str:
    return subprocess.getstatusoutput(
        args.extract_from_config + " --try --config " + args.configserver + key
    )[1]


def do_run_tests(jobs, test_suite: TestSuite, parallel):
    if jobs > 1 and len(test_suite.parallel_tests) > 0:
        print(
            "Found",
            len(test_suite.parallel_tests),
            "parallel tests and",
            len(test_suite.sequential_tests),
            "sequential tests",
        )
        run_n, run_total = parallel.split("/")
        run_n = float(run_n)
        run_total = float(run_total)
        tests_n = len(test_suite.parallel_tests)
        run_total = min(run_total, tests_n)

        jobs = min(jobs, tests_n)
        run_total = max(jobs, run_total)

        batch_size = max(1, len(test_suite.parallel_tests) // jobs)
        parallel_tests_array = []
        for _ in range(jobs):
            parallel_tests_array.append((None, batch_size, test_suite))

        try:
            with closing(multiprocessing.Pool(processes=jobs)) as pool:
                pool.map_async(run_tests_array, parallel_tests_array)

                for suit in test_suite.parallel_tests:
                    queue.put(suit, timeout=args.timeout * 1.1)

                for _ in range(jobs):
                    queue.put(None, timeout=args.timeout * 1.1)

                queue.close()
        except Full:
            print(
                "Couldn't put test to the queue within timeout. Server probably hung."
            )
            print_stacktraces()
            queue.close()

        pool.join()

        run_tests_array(
            (test_suite.sequential_tests, len(test_suite.sequential_tests), test_suite)
        )
        return len(test_suite.sequential_tests) + len(test_suite.parallel_tests)
    else:
        num_tests = len(test_suite.all_tests)
        run_tests_array((test_suite.all_tests, num_tests, test_suite))
        return num_tests


def is_test_from_dir(suite_dir, case):
    case_file = os.path.join(suite_dir, case)
    # We could also test for executable files (os.access(case_file, os.X_OK),
    # but it interferes with 01610_client_spawn_editor.editor, which is invoked
    # as a query editor in the test, and must be marked as executable.
    return os.path.isfile(case_file) and any(
        case_file.endswith(suppotred_ext) for suppotred_ext in TEST_FILE_EXTENSIONS
    )


def removesuffix(text, *suffixes):
    """
    Added in python 3.9
    https://www.python.org/dev/peps/pep-0616/

    This version can work with several possible suffixes
    """
    for suffix in suffixes:
        if suffix and text.endswith(suffix):
            return text[: -len(suffix)]
    return text


def reportCoverageFor(args, what, query, permissive=False):
    value = clickhouse_execute(args, query).decode()

    if value != "":
        print(f"\nThe following {what} were not covered by tests:\n")
        print(value)
        print("\n")
        return permissive

    return True


def reportCoverage(args):
    clickhouse_execute(args, "SYSTEM FLUSH LOGS")

    return (
        reportCoverageFor(
            args,
            "functions",
            """
            SELECT name
            FROM system.functions
            WHERE NOT is_aggregate AND origin = 'System' AND alias_to = ''
                AND name NOT IN
                (
                    SELECT arrayJoin(used_functions) FROM system.query_log WHERE event_date >= yesterday()
                )
            ORDER BY name
        """,
            True,
        )
        and reportCoverageFor(
            args,
            "aggregate functions",
            """
            SELECT name
            FROM system.functions
            WHERE is_aggregate AND origin = 'System' AND alias_to = ''
                AND name NOT IN
                (
                    SELECT arrayJoin(used_aggregate_functions) FROM system.query_log WHERE event_date >= yesterday()
                )
            ORDER BY name
        """,
        )
        and reportCoverageFor(
            args,
            "aggregate function combinators",
            """
            SELECT name
            FROM system.aggregate_function_combinators
            WHERE NOT is_internal
                AND name NOT IN
                (
                    SELECT arrayJoin(used_aggregate_function_combinators) FROM system.query_log WHERE event_date >= yesterday()
                )
            ORDER BY name
        """,
        )
        and reportCoverageFor(
            args,
            "data type families",
            """
            SELECT name
            FROM system.data_type_families
            WHERE alias_to = '' AND name NOT LIKE 'Interval%'
                AND name NOT IN
                (
                    SELECT arrayJoin(used_data_type_families) FROM system.query_log WHERE event_date >= yesterday()
                )
            ORDER BY name
        """,
        )
    )


def reportLogStats(args):
    clickhouse_execute(args, "SYSTEM FLUSH LOGS")

    query = """
        WITH
            120 AS mins,
            (
                SELECT (count(), sum(length(message)))
                FROM system.text_log
                WHERE (now() - toIntervalMinute(mins)) < event_time
            ) AS total
        SELECT
            count() AS count,
            round(count / (total.1), 3) AS `count_%`,
            formatReadableSize(sum(length(message))) AS size,
            round(sum(length(message)) / (total.2), 3) AS `size_%`,
            countDistinct(logger_name) AS uniq_loggers,
            countDistinct(thread_id) AS uniq_threads,
            groupArrayDistinct(toString(level)) AS levels,
            round(sum(query_id = '') / count, 3) AS `background_%`,
            message_format_string
        FROM system.text_log
        WHERE (now() - toIntervalMinute(mins)) < event_time
        GROUP BY message_format_string
        ORDER BY count DESC
        LIMIT 100
        FORMAT TSVWithNamesAndTypes
    """
    value = clickhouse_execute(args, query).decode(errors="replace")
    print("\nTop patterns of log messages:\n")
    print(value)
    print("\n")

    query = """
        WITH
            120 AS mins
        SELECT
            count() AS count,
            substr(replaceRegexpAll(message, '[^A-Za-z]+', ''), 1, 32) AS pattern,
            substr(any(message), 1, 256) as runtime_message,
            any((extract(source_file, '\/[a-zA-Z0-9_]+\.[a-z]+'), source_line)) as line
        FROM system.text_log
        WHERE (now() - toIntervalMinute(mins)) < event_time AND message_format_string = ''
        GROUP BY pattern
        ORDER BY count DESC
        LIMIT 30
        FORMAT TSVWithNamesAndTypes
    """
    value = clickhouse_execute(args, query).decode(errors="replace")
    print("\nTop messages without format string (fmt::runtime):\n")
    print(value)
    print("\n")

    query = """
        SELECT message_format_string, count(), substr(any(message), 1, 120) AS any_message
        FROM system.text_log
        WHERE (now() - toIntervalMinute(120)) < event_time
        AND (message NOT LIKE (replaceRegexpAll(message_format_string, '{[:.0-9dfx]*}', '%') AS s))
        AND (message NOT LIKE concat('%Exception: ', s, '%'))
        GROUP BY message_format_string ORDER BY count() DESC LIMIT 20 FORMAT TSVWithNamesAndTypes
    """
    value = clickhouse_execute(args, query).decode(errors="replace")
    print("\nTop messages that does not match its format string:\n")
    print(value)
    print("\n")

    query = """
        WITH ('', '({}) Keys: {}', '({}) {}', 'Aggregating', 'Became leader', 'Cleaning queue', 'Creating set.',
              'Cyclic aliases', 'Detaching {}', 'Executing {}', 'Fire events: {}', 'Found part {}', 'Loaded queue',
              'No sharding key', 'No tables', 'Query: {}', 'Removed', 'Removed part {}', 'Removing parts.',
              'Request URI: {}', 'Sending part {}', 'Sent handshake', 'Starting {}', 'Will mimic {}', 'Writing to {}',
              'dropIfEmpty', 'loadAll {}', '{} ({}:{})', '{} -> {}', '{} {}', '{}: {}', 'Query was cancelled',
              'Table {} already exists.', '{}%', 'Cancelled merging parts', 'All replicas are lost',
              'Cancelled mutating parts', 'Read object: {}', 'New segment: {}', 'Unknown geometry type {}',
              'Table {} is not replicated', '{} {}.{} already exists', 'Attempt to read after eof',
              'Replica {} already exists', 'Convert overflow', 'key must be a tuple', 'Division by zero',
              'No part {} in committed state', 'Files set to {}', 'Bytes set to {}', 'Sharding key {} is not used',
              'Cannot parse datetime', 'Bad get: has {}, requested {}', 'There is no {} in {}', 'Numeric overflow',
              'Polygon is not valid: {}', 'Decimal math overflow', '{} only accepts maps', 'Dictionary ({}) not found',
              'Unknown format {}', 'Invalid IPv4 value', 'Invalid IPv6 value', 'Unknown setting {}',
              'Unknown table function {}', 'Database {} already exists.', 'Table {} doesn''t exist',
              'Invalid credentials', 'Part {} already exists', 'Invalid mode: {}', 'Log pulling is cancelled',
              'JOIN {} cannot get JOIN keys', 'Unknown function {}{}', 'Cannot parse IPv6 {}',
              'Not found address of host: {}', '{} must contain a tuple', 'Unknown codec family: {}',
              'Expected const String column', 'Invalid partition format: {}', 'Cannot parse IPv4 {}',
              'AST is too deep. Maximum: {}', 'Array sizes are too large: {}', 'Unable to connect to HDFS: {}',
              'Shutdown is called for table', 'File is not inside {}',
              'Table {} doesn''t exist', 'Database {} doesn''t exist', 'Table {}.{} doesn''t exist',
              'File {} doesn''t exist', 'No such attribute ''{}''', 'User name ''{}'' is reserved',
              'Could not find table: {}', 'Detached part "{}" not found', 'Unknown data type family: {}',
              'Unknown input format {}', 'Cannot UPDATE key column {}', 'Substitution {} is not set',
              'Cannot OPTIMIZE table: {}', 'User name is empty', 'Table name is empty', 'AST is too big. Maximum: {}',
              'Unsupported cipher mode', 'Unknown explain kind ''{}''', 'Table {} was suddenly removed',
              'No cache found by path: {}', 'No such column {} in table {}', 'There is no port named {}',
              'Function {} cannot resize {}', 'Function {} is not parametric', 'Unknown key attribute ''{}''',
              'Transaction was cancelled', 'Unknown parent id {}', 'Session {} not found', 'Mutation {} was killed',
              'Table {}.{} doesn''t exist.', 'Table is not initialized yet', '{} is not an identifier',
              'Column ''{}'' already exists', 'No macro {} in config', 'Invalid origin H3 index: {}',
              'Invalid session timeout: ''{}''', 'Tuple cannot be empty', 'Database name is empty',
              'Table {} is not a Dictionary', 'Expected function, got: {}', 'Unknown identifier: ''{}''',
              'Failed to {} input ''{}''', '{}.{} is not a VIEW', 'Cannot convert NULL to {}', 'Dictionary {} doesn''t exist',
              'Write file: {}', 'Unable to parse JSONPath', 'Host is empty in S3 URI.', 'Expected end of line',
              'inflate failed: {}{}', 'Center is not valid', 'Column ''{}'' is ambiguous', 'Cannot parse object', 'Invalid date: {}',
              'There is no cache by name: {}', 'No part {} in table', '`{}` should be a String', 'There are duplicate id {}',
              'Invalid replica name: {}', 'Unexpected value {} in enum', 'Unknown BSON type: {}', 'Point is not valid',
              'Invalid qualified name: {}', 'INTO OUTFILE is not allowed', 'Arguments must not be NaN', 'Cell is not valid',
              'brotli decode error{}', 'Invalid H3 index: {}', 'Too large node state size', 'No additional keys found.',
              'Attempt to read after EOF.', 'Replication was stopped', '{}	building file infos', 'Cannot parse uuid {}'
        ) AS known_short_messages
        SELECT count() AS c, message_format_string, substr(any(message), 1, 120)
        FROM system.text_log
        WHERE (now() - toIntervalMinute(120)) < event_time
            AND (length(message_format_string) < 16
                OR (length(message_format_string) < 30 AND message ilike '%DB::Exception%'))
            AND message_format_string NOT IN known_short_messages
        GROUP BY message_format_string ORDER BY c DESC LIMIT 50 FORMAT TSVWithNamesAndTypes
    """
    value = clickhouse_execute(args, query).decode(errors="replace")
    print("\nTop short messages:\n")
    print(value)
    print("\n")

    query = """
        SELECT max((freq, message_format_string)), level
        FROM (SELECT count() / (SELECT count() FROM system.text_log
              WHERE (now() - toIntervalMinute(120)) < event_time) AS freq,
              min(level) AS level, message_format_string FROM system.text_log
              WHERE (now() - toIntervalMinute(120)) < event_time
              GROUP BY message_format_string ORDER BY freq DESC)
        GROUP BY level
    """
    value = clickhouse_execute(args, query).decode(errors="replace")
    print("\nTop messages by level:\n")
    print(value)
    print("\n")


def main(args):
    global server_died
    global stop_time
    global exit_code
    global server_logs_level
    global restarted_tests

    if not check_server_started(args):
        msg = "Server is not responding. Cannot execute 'SELECT 1' query."
        if args.hung_check:
            print(msg)
            pid = get_server_pid()
            print("Got server pid", pid)
            print_stacktraces()
        raise Exception(msg)

    args.build_flags = collect_build_flags(args)
    args.changed_merge_tree_settings = collect_changed_merge_tree_settings(args)
    args.suppport_system_processes_is_all_data_sent = check_table_column(
        args, "system", "processes", "is_all_data_sent"
    )

    if args.s3_storage and (
        BuildFlags.THREAD in args.build_flags or BuildFlags.DEBUG in args.build_flags
    ):
        args.no_random_settings = True

    if args.skip:
        args.skip = set(args.skip)

    base_dir = os.path.abspath(args.queries)

    # Keep same default values as in queries/shell_config.sh
    os.environ.setdefault("CLICKHOUSE_BINARY", args.binary)
    # os.environ.setdefault("CLICKHOUSE_CLIENT", args.client)
    os.environ.setdefault("CLICKHOUSE_CONFIG", args.configserver)

    if args.configclient:
        os.environ.setdefault("CLICKHOUSE_CONFIG_CLIENT", args.configclient)

    # Force to print server warnings in stderr
    # Shell scripts could change logging level
    os.environ.setdefault("CLICKHOUSE_CLIENT_SERVER_LOGS_LEVEL", server_logs_level)

    # This code is bad as the time is not monotonic
    if args.global_time_limit:
        stop_time = time() + args.global_time_limit

    if args.zookeeper is None:
        args.zookeeper = True

    if args.shard is None:
        args.shard = bool(extract_key(' --key listen_host | grep -E "127.0.0.2|::"'))

    def create_common_database(args, db_name):
        create_database_retries = 0
        while create_database_retries < MAX_RETRIES:
            start_time = datetime.now()
            try:
                clickhouse_execute(
                    args,
                    f"CREATE DATABASE IF NOT EXISTS {db_name} "
                    f"{get_db_engine(args, db_name)}",
                    settings=get_create_database_settings(args, None),
                )
            except HTTPError as e:
                total_time = (datetime.now() - start_time).total_seconds()
                if not need_retry(args, e.message, e.message, total_time):
                    break
            create_database_retries += 1

    try:
        if args.database and args.database != "test":
            create_common_database(args, args.database)

        create_common_database(args, "test")
    except Exception as e:
        print(f"Failed to create databases for tests: {e}")
        server_died.set()

    total_tests_run = 0

    for suite in sorted(os.listdir(base_dir), key=suite_key_func):
        if server_died.is_set():
            break

        test_suite = TestSuite.read_test_suite(args, suite)
        if test_suite is None:
            continue

        total_tests_run += do_run_tests(args.jobs, test_suite, args.parallel)

    if server_died.is_set():
        exit_code.value = 1

    if args.hung_check:
        # Some queries may execute in background for some time after test was finished. This is normal.
        for _ in range(1, 60):
            processlist = get_processlist_with_stacktraces(args)
            if not processlist:
                break
            sleep(1)

        if processlist:
            print(
                colored(
                    "\nFound hung queries in processlist:", args, "red", attrs=["bold"]
                )
            )
            print(processlist)
            print(get_transactions_list(args))

            print_stacktraces()
            exit_code.value = 1
        else:
            print(colored("\nNo queries hung.", args, "green", attrs=["bold"]))

    if len(restarted_tests) > 0:
        print("\nSome tests were restarted:\n")

        for test_result in restarted_tests:
            print(f"\n{test_result.case_name:72}: ")
            # replace it with lowercase to avoid parsing retried tests as failed
            for status in TestStatus:
                test_result.description = test_result.description.replace(
                    status.value, status.value.lower()
                )
            print(test_result.description)

    if total_tests_run == 0:
        print("No tests were run.")
        sys.exit(1)
    else:
        print("All tests have finished.")

    if args.report_logs_stats:
        try:
            reportLogStats(args)
        except Exception as e:
            print(f"Failed to get stats about log messages: {e}")

    if args.report_coverage and not reportCoverage(args):
        exit_code.value = 1

    sys.exit(exit_code.value)


def find_binary(name):
    if os.access(name, os.X_OK):
        return name
    paths = os.environ.get("PATH").split(":")
    for path in paths:
        bin_path = os.path.join(path, name)
        if os.access(bin_path, os.X_OK):
            return bin_path

    # maybe it wasn't in PATH
    bin_path = os.path.join("/usr/local/bin", name)
    if os.access(bin_path, os.X_OK):
        return bin_path
    bin_path = os.path.join("/usr/bin", name)
    if os.access(bin_path, os.X_OK):
        return bin_path

    raise Exception(f"{name} was not found in PATH")


def find_clickhouse_command(binary, command):
    symlink = binary + "-" + command
    if os.access(symlink, os.X_OK):
        return symlink

    # To avoid requiring symlinks (in case you download binary from CI)
    return binary + " " + command


def get_additional_client_options(args):
    if args.client_option:
        return " ".join("--" + option for option in args.client_option)
    return ""


def get_additional_client_options_url(args):
    if args.client_option:
        return "&".join(args.client_option)
    return ""


def parse_args():
    parser = ArgumentParser(description="ClickHouse functional tests")
    parser.add_argument("-q", "--queries", help="Path to queries dir")
    parser.add_argument("--tmp", help="Path to tmp dir")

    parser.add_argument(
        "-b",
        "--binary",
        default="clickhouse",
        type=find_binary,
        help="Path to clickhouse binary or name of binary in PATH",
    )
    parser.add_argument(
        "-c",
        "--client",
        help="Path to clickhouse-client, this option is useless"
        "name of binary in PATH",
    )

    parser.add_argument("--extract_from_config", help="extract-from-config program")
    parser.add_argument(
        "--configclient", help="Client config (if you use not default ports)"
    )
    parser.add_argument(
        "--configserver",
        default="/etc/clickhouse-server/config.xml",
        help="Preprocessed server config",
    )
    parser.add_argument(
        "-o", "--output", help="Output xUnit compliant test report directory"
    )
    parser.add_argument(
        "-t",
        "--timeout",
        type=int,
        default=600,
        help="Timeout for each test case in seconds",
    )
    parser.add_argument(
        "--global_time_limit",
        type=int,
        help="Stop if executing more than specified time (after current test finished)",
    )
    parser.add_argument("test", nargs="*", help="Optional test case name regex")
    parser.add_argument(
        "-d",
        "--disabled",
        action="store_true",
        default=False,
        help="Also run disabled tests",
    )
    parser.add_argument(
        "--stop",
        action="store_true",
        default=None,
        dest="stop",
        help="Stop on network errors",
    )
    parser.add_argument(
        "--order", default="desc", choices=["asc", "desc", "random"], help="Run order"
    )
    parser.add_argument(
        "--testname",
        action="store_true",
        default=None,
        dest="testname",
        help="Make query with test name before test run",
    )
    parser.add_argument("--hung-check", action="store_true", default=False)
    parser.add_argument("--no-left-queries-check", action="store_true", default=False)
    parser.add_argument("--force-color", action="store_true", default=False)
    parser.add_argument(
        "--database", help="Database for tests (random name test_XXXXXX by default)"
    )
    parser.add_argument(
        "--no-drop-if-fail",
        action="store_true",
        help="Do not drop database for test if test has failed (does not work if reference file mismatch)",
    )
    parser.add_argument(
        "--hide-db-name",
        action="store_true",
        help='Replace random database name with "default" in stderr',
    )
    parser.add_argument(
        "--parallel", default="1/1", help="One parallel test run number/total"
    )
    parser.add_argument(
        "-j", "--jobs", default=1, nargs="?", type=int, help="Run all tests in parallel"
    )
    parser.add_argument(
        "--test-runs",
        default=1,
        nargs="?",
        type=int,
        help="Run each test many times (useful for e.g. flaky check)",
    )
    parser.add_argument(
        "-U",
        "--unified",
        default=3,
        type=int,
        help="output NUM lines of unified context",
    )
    parser.add_argument(
        "-r",
        "--server-check-retries",
        default=180,
        type=int,
        help="Num of tries to execute SELECT 1 before tests started",
    )
    parser.add_argument("--db-engine", help="Database engine name")
    parser.add_argument(
        "--replicated-database",
        action="store_true",
        default=False,
        help="Run tests with Replicated database engine",
    )
    parser.add_argument(
        "--fast-tests-only",
        action="store_true",
        default=False,
        help='Run only fast tests (the tests without the "no-fasttest" tag)',
    )
    parser.add_argument(
        "--no-stateless", action="store_true", help="Disable all stateless tests"
    )
    parser.add_argument(
        "--no-stateful", action="store_true", help="Disable all stateful tests"
    )
    parser.add_argument("--skip", nargs="+", help="Skip these tests")
    parser.add_argument(
        "--sequential",
        nargs="+",
        help="Run these tests sequentially even if --parallel specified",
    )
    parser.add_argument(
        "--no-long", action="store_true", dest="no_long", help="Do not run long tests"
    )
    parser.add_argument(
        "--client-option", nargs="+", help="Specify additional client argument"
    )
    parser.add_argument(
        "--print-time", action="store_true", dest="print_time", help="Print test time"
    )
    parser.add_argument(
        "--check-zookeeper-session",
        action="store_true",
        help="Check ZooKeeper session uptime to determine if failed test should be retried",
    )
    parser.add_argument(
        "--s3-storage",
        action="store_true",
        default=False,
        help="Run tests over s3 storage",
    )
    parser.add_argument(
        "--no-random-settings",
        action="store_true",
        default=False,
        help="Disable settings randomization",
    )
    parser.add_argument(
        "--no-random-merge-tree-settings",
        action="store_true",
        default=False,
        help="Disable MergeTree settings randomization",
    )
    parser.add_argument(
        "--run-by-hash-num",
        type=int,
        help="Run tests matching crc32(test_name) % run_by_hash_total == run_by_hash_num",
    )
    parser.add_argument(
        "--run-by-hash-total",
        type=int,
        help="Total test groups for crc32(test_name) % run_by_hash_total == run_by_hash_num",
    )

    group = parser.add_mutually_exclusive_group(required=False)
    group.add_argument(
        "--zookeeper",
        action="store_true",
        default=None,
        dest="zookeeper",
        help="Run zookeeper related tests",
    )
    group.add_argument(
        "--no-zookeeper",
        action="store_false",
        default=None,
        dest="zookeeper",
        help="Do not run zookeeper related tests",
    )

    group = parser.add_mutually_exclusive_group(required=False)
    group.add_argument(
        "--shard",
        action="store_true",
        default=None,
        dest="shard",
        help="Run sharding related tests "
        "(required to clickhouse-server listen 127.0.0.2 127.0.0.3)",
    )
    group.add_argument(
        "--no-shard",
        action="store_false",
        default=None,
        dest="shard",
        help="Do not run shard related tests",
    )

    group.add_argument(
        "--upgrade-check",
        action="store_true",
        help="Run tests for further server upgrade testing by ignoring all"
        "drop queries in tests for collecting data from new version of server",
    )
    parser.add_argument(
        "--secure",
        action="store_true",
        default=False,
        help="Use secure connection to connect to clickhouse-server",
    )
    parser.add_argument(
        "--max-failures-chain",
        default=20,
        type=int,
        help="Max number of failed tests in a row (stop tests if higher)",
    )
    parser.add_argument(
        "--report-coverage",
        action="store_true",
        default=False,
        help="Check what high-level server components were covered by tests",
    )
    parser.add_argument(
        "--report-logs-stats",
        action="store_true",
        default=False,
        help="Report statistics about log messages",
    )
    parser.add_argument(
        "--no-parallel-replicas",
        action="store_true",
        default=False,
        help="Do not include tests that are not supported with parallel replicas feature",
    )

    return parser.parse_args()


if __name__ == "__main__":
    stop_time = None
    exit_code = multiprocessing.Value("i", 0)
    server_died = multiprocessing.Event()
    stop_tests_triggered_lock = multiprocessing.Lock()
    stop_tests_triggered = multiprocessing.Event()
    queue = multiprocessing.Queue(maxsize=1)
    multiprocessing_manager = multiprocessing.Manager()
    restarted_tests = multiprocessing_manager.list()

    # Move to a new process group and kill it at exit so that we don't have any
    # infinite tests processes left
    # (new process group is required to avoid killing some parent processes)
    os.setpgid(0, 0)
    signal.signal(signal.SIGTERM, signal_handler)
    signal.signal(signal.SIGINT, signal_handler)
    signal.signal(signal.SIGHUP, signal_handler)

    try:
        args = parse_args()
    except Exception as e:
        print(e, file=sys.stderr)
        sys.exit(1)

    if args.queries and not os.path.isdir(args.queries):
        print(
            f"Cannot access the specified directory with queries ({args.queries})",
            file=sys.stderr,
        )
        sys.exit(1)

    # Autodetect the directory with queries if not specified
    if args.queries is None:
        args.queries = "queries"

    if not os.path.isdir(args.queries):
        # If we're running from the repo
        args.queries = os.path.join(
            os.path.dirname(os.path.abspath(__file__)), "queries"
        )

    if not os.path.isdir(args.queries):
        # Next we're going to try some system directories, don't write 'stdout' files into them.
        if args.tmp is None:
            args.tmp = "/tmp/clickhouse-test"

        args.queries = "/usr/local/share/clickhouse-test/queries"

    if not os.path.isdir(args.queries):
        args.queries = "/usr/share/clickhouse-test/queries"

    if not os.path.isdir(args.queries):
        print(
            "Failed to detect path to the queries directory. Please specify it with "
            "'--queries' option.",
            file=sys.stderr,
        )
        sys.exit(1)

    print("Using queries from '" + args.queries + "' directory")

    if args.tmp is None:
        args.tmp = args.queries

    if args.client:
        print(
            "WARNING: --client option is deprecated and will be removed the the future, use --binary instead",
            file=sys.stderr,
        )

    args.client = find_clickhouse_command(args.binary, "client")

    if args.extract_from_config:
        print(
            "WARNING: --extract_from_config option is deprecated and will be removed the the future",
            file=sys.stderr,
        )
    args.extract_from_config = find_clickhouse_command(
        args.binary, "extract-from-config"
    )

    if args.configclient:
        args.client += " --config-file=" + args.configclient

    tcp_host = os.getenv("CLICKHOUSE_HOST")
    if tcp_host is not None:
        args.tcp_host = tcp_host
        args.client += f" --host={tcp_host}"
    else:
        args.tcp_host = "localhost"

    tcp_port = os.getenv("CLICKHOUSE_PORT_TCP")
    if tcp_port is not None:
        args.tcp_port = int(tcp_port)
        args.client += f" --port={tcp_port}"
    else:
        args.tcp_port = 9440 if args.secure else 9000
        if args.secure:
            os.environ["CLICKHOUSE_PORT_TCP"] = str(args.tcp_port)

    http_port = os.getenv("CLICKHOUSE_PORT_HTTP")
    if http_port is not None:
        args.http_port = int(http_port)
    else:
        args.http_port = 8443 if args.secure else 8123
        os.environ["CLICKHOUSE_PORT_HTTP"] = str(args.http_port)
        if args.secure and os.getenv("CLICKHOUSE_PORT_HTTP_PROTO") is None:
            os.environ["CLICKHOUSE_PORT_HTTP_PROTO"] = "https"

    client_database = os.getenv("CLICKHOUSE_DATABASE")
    if client_database is not None:
        args.client += f" --database={client_database}"
        args.client_database = client_database
    else:
        args.client_database = "default"

    if args.upgrade_check:
        args.client += " --fake-drop"

    if args.client_option or args.secure:
        # Set options for client
        if "CLICKHOUSE_CLIENT_OPT" in os.environ:
            os.environ["CLICKHOUSE_CLIENT_OPT"] += " "
        else:
            os.environ["CLICKHOUSE_CLIENT_OPT"] = ""

        os.environ["CLICKHOUSE_CLIENT_OPT"] += get_additional_client_options(args)
        if args.secure:
            os.environ["CLICKHOUSE_CLIENT_OPT"] += " --secure "

        # Set options for curl
        if "CLICKHOUSE_URL_PARAMS" in os.environ:
            os.environ["CLICKHOUSE_URL_PARAMS"] += "&"
        else:
            os.environ["CLICKHOUSE_URL_PARAMS"] = ""

        client_options_query_str = get_additional_client_options_url(args)
        args.client_options_query_str = client_options_query_str + "&"
        os.environ["CLICKHOUSE_URL_PARAMS"] += client_options_query_str
    else:
        args.client_options_query_str = ""

    if args.jobs is None:
        args.jobs = multiprocessing.cpu_count()

    if args.db_engine and args.db_engine == "Ordinary":
        MESSAGES_TO_RETRY.append(" locking attempt on ")

    main(args)<|MERGE_RESOLUTION|>--- conflicted
+++ resolved
@@ -153,8 +153,6 @@
 
     return data
 
-<<<<<<< HEAD
-=======
 
 def clickhouse_execute(
     base_args,
@@ -172,29 +170,8 @@
         max_http_retries=max_http_retries,
         retry_error_codes=retry_error_codes,
     ).strip()
->>>>>>> 9efbe861
-
-def clickhouse_execute(
-    base_args,
-    query,
-    timeout=30,
-    settings=None,
-    max_http_retries=5,
-    retry_error_codes=False,
-):
-    return clickhouse_execute_http(
-        base_args,
-        query,
-        timeout,
-        settings,
-        max_http_retries=max_http_retries,
-        retry_error_codes=retry_error_codes,
-    ).strip()
-
-<<<<<<< HEAD
-
-=======
->>>>>>> 9efbe861
+
+
 def clickhouse_execute_json(
     base_args, query, timeout=60, settings=None, max_http_retries=5
 ):
