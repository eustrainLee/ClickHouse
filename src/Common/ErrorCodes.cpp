--- conflicted
+++ resolved
@@ -538,7 +538,6 @@
     M(568, RAFT_ERROR) \
     M(569, MULTIPLE_COLUMNS_SERIALIZED_TO_SAME_PROTOBUF_FIELD) \
     M(570, DATA_TYPE_INCOMPATIBLE_WITH_PROTOBUF_FIELD) \
-<<<<<<< HEAD
     M(571, DATABASE_REPLICATION_FAILED) \
     M(572, TOO_MANY_QUERY_PLAN_OPTIMIZATIONS) \
     M(573, EPOLL_ERROR) \
@@ -554,11 +553,9 @@
     M(583, ILLEGAL_PROJECTION) \
     M(584, PROJECTION_NOT_USED) \
     M(585, CANNOT_PARSE_YAML) \
+    M(586, INTERSECT_OR_EXCEPT_RESULT_STRUCTURES_MISMATCH) \
     \
     M(998, POSTGRESQL_CONNECTION_FAILURE) \
-=======
-    M(571, INTERSECT_OR_EXCEPT_RESULT_STRUCTURES_MISMATCH) \
->>>>>>> 3f9e9a70
     M(999, KEEPER_EXCEPTION) \
     M(1000, POCO_EXCEPTION) \
     M(1001, STD_EXCEPTION) \
