--- conflicted
+++ resolved
@@ -1,5 +1,6 @@
 #include "ZooKeeper.h"
 #include "Coordination/KeeperConstants.h"
+#include "Coordination/KeeperFeatureFlags.h"
 #include "ZooKeeperImpl.h"
 #include "KeeperException.h"
 #include "TestKeeper.h"
@@ -354,10 +355,9 @@
 
 void ZooKeeper::createAncestors(const std::string & path)
 {
-<<<<<<< HEAD
     size_t pos = 1;
 
-    if (getApiVersion() >= DB::KeeperApiVersion::WITH_CREATE_IF_NOT_EXISTS)
+    if (isFeatureEnabled(DB::KeeperFeatureFlag::CREATE_IF_NOT_EXISTS))
     {
         Coordination::Requests create_ops;
 
@@ -379,9 +379,9 @@
         if (code == Coordination::Error::ZOK)
             return;
 
-        throw KeeperException(code, path);
-    }
-=======
+        throw KeeperException::fromPath(code, path);
+    }
+
     std::string data;
     std::string path_created; // Ignored
     std::vector<std::string> pending_nodes;
@@ -390,7 +390,6 @@
     if (last_pos == std::string::npos || last_pos == 0)
         return;
     std::string current_node = path.substr(0, last_pos);
->>>>>>> 8752a796
 
     while (true)
     {
