#include <Common/config.h>

#if USE_AWS_S3

#include <base/logger_useful.h>
#include <Common/FileCache.h>

#include <IO/WriteBufferFromS3.h>
#include <IO/WriteHelpers.h>
#include <Interpreters/Context.h>

#include <aws/s3/S3Client.h>
#include <aws/s3/model/CreateMultipartUploadRequest.h>
#include <aws/s3/model/CompleteMultipartUploadRequest.h>
#include <aws/s3/model/PutObjectRequest.h>
#include <aws/s3/model/UploadPartRequest.h>

#include <utility>


namespace ProfileEvents
{
    extern const Event S3WriteBytes;
}

namespace DB
{
// S3 protocol does not allow to have multipart upload with more than 10000 parts.
// In case server does not return an error on exceeding that number, we print a warning
// because custom S3 implementation may allow relaxed requirements on that.
const int S3_WARN_MAX_PARTS = 10000;


namespace ErrorCodes
{
    extern const int S3_ERROR;
}

struct WriteBufferFromS3::UploadPartTask
{
    Aws::S3::Model::UploadPartRequest req;
    bool is_finised = false;
    std::string tag;
    std::exception_ptr exception;
    std::optional<FileSegmentsHolder> cache_files;
};

struct WriteBufferFromS3::PutObjectTask
{
    Aws::S3::Model::PutObjectRequest req;
    bool is_finised = false;
    std::exception_ptr exception;
    std::optional<FileSegmentsHolder> cache_files;
};

WriteBufferFromS3::WriteBufferFromS3(
    std::shared_ptr<Aws::S3::S3Client> client_ptr_,
    const String & bucket_,
    const String & key_,
    const S3Settings::ReadWriteSettings & s3_settings_,
    std::optional<std::map<String, String>> object_metadata_,
    size_t buffer_size_,
    ScheduleFunc schedule_,
<<<<<<< HEAD
    const String & blob_name_)
=======
    FileCachePtr cache_)
>>>>>>> dd93d5d8
    : BufferWithOwnMemory<WriteBuffer>(buffer_size_, nullptr, 0)
    , bucket(bucket_)
    , key(key_)
    , object_metadata(std::move(object_metadata_))
    , client_ptr(std::move(client_ptr_))
    , upload_part_size(s3_settings_.min_upload_part_size)
    , s3_settings(s3_settings_)
    , schedule(std::move(schedule_))
<<<<<<< HEAD
    , blob_name(blob_name_)
=======
    , cache(cache_)
>>>>>>> dd93d5d8
{
    allocateBuffer();
}

void WriteBufferFromS3::nextImpl()
{
    if (!offset())
        return;

    /// Buffer in a bad state after exception
    if (temporary_buffer->tellp() == -1)
        allocateBuffer();

    size_t size = offset();
    temporary_buffer->write(working_buffer.begin(), size);

    ThreadGroupStatusPtr running_group = CurrentThread::isInitialized() && CurrentThread::get().getThreadGroup()
            ? CurrentThread::get().getThreadGroup()
            : MainThreadStatus::getInstance().getThreadGroup();

<<<<<<< HEAD
=======
    if (cacheEnabled())
    {
        auto cache_key = cache->hash(key);
        file_segments_holder.emplace(cache->setDownloading(cache_key, current_download_offset, size));
        current_download_offset += size;

        size_t remaining_size = size;
        auto & file_segments = file_segments_holder->file_segments;
        for (auto file_segment_it = file_segments.begin(); file_segment_it != file_segments.end(); ++file_segment_it)
        {
            auto & file_segment = *file_segment_it;
            size_t current_size = std::min(file_segment->range().size(), remaining_size);
            remaining_size -= current_size;

            if (file_segment->reserve(current_size))
            {
                file_segment->writeInMemory(working_buffer.begin(), current_size);
            }
            else
            {
                file_segments.erase(file_segment_it, file_segments.end());
                break;
            }
        }
    }

>>>>>>> dd93d5d8
    ProfileEvents::increment(ProfileEvents::S3WriteBytes, offset());

    last_part_size += offset();

    /// Data size exceeds singlepart upload threshold, need to use multipart upload.
    if (multipart_upload_id.empty() && last_part_size > s3_settings.max_single_part_upload_size)
        createMultipartUpload();

    if (!multipart_upload_id.empty() && last_part_size > upload_part_size)
    {
        writePart();

        allocateBuffer();
    }

    waitForReadyBackGroundTasks();
}

void WriteBufferFromS3::allocateBuffer()
{
    if (total_parts_uploaded != 0 && total_parts_uploaded % s3_settings.upload_part_size_multiply_parts_count_threshold == 0)
        upload_part_size *= s3_settings.upload_part_size_multiply_factor;

    temporary_buffer = Aws::MakeShared<Aws::StringStream>("temporary buffer");
    temporary_buffer->exceptions(std::ios::badbit);
    last_part_size = 0;
}

WriteBufferFromS3::~WriteBufferFromS3()
{
    try
    {
        finalize();
    }
    catch (...)
    {
        tryLogCurrentException(__PRETTY_FUNCTION__);
    }
}

void WriteBufferFromS3::preFinalize()
{
    next();

    if (multipart_upload_id.empty())
    {
        makeSinglepartUpload();
    }
    else
    {
        /// Write rest of the data as last part.
        writePart();
    }

    is_prefinalized = true;
}

void WriteBufferFromS3::finalizeImpl()
{
    if (!is_prefinalized)
        preFinalize();

    waitForAllBackGroundTasks();

    if (!multipart_upload_id.empty())
        completeMultipartUpload();
}

void WriteBufferFromS3::createMultipartUpload()
{
    Aws::S3::Model::CreateMultipartUploadRequest req;
    req.SetBucket(bucket);
    req.SetKey(key);

    /// If we don't do it, AWS SDK can mistakenly set it to application/xml, see https://github.com/aws/aws-sdk-cpp/issues/1840
    req.SetContentType("binary/octet-stream");

    if (object_metadata.has_value())
        req.SetMetadata(object_metadata.value());

    auto outcome = client_ptr->CreateMultipartUpload(req);

    if (outcome.IsSuccess())
    {
        multipart_upload_id = outcome.GetResult().GetUploadId();
        LOG_TRACE(log, "Multipart upload has created. Bucket: {}, Key: {}, Upload id: {}", bucket, key, multipart_upload_id);
    }
    else
        throw Exception(outcome.GetError().GetMessage(), ErrorCodes::S3_ERROR);
}

void WriteBufferFromS3::writePart()
{
    auto size = temporary_buffer->tellp();

    LOG_TRACE(log, "Writing part. Bucket: {}, Key: {}, Upload_id: {}, Size: {}", bucket, key, multipart_upload_id, size);

    if (size < 0)
    {
        LOG_WARNING(log, "Skipping part upload. Buffer is in bad state, it means that we have tried to upload something, but got an exception.");
        return;
    }

    if (size == 0)
    {
        LOG_TRACE(log, "Skipping writing part. Buffer is empty.");
        return;
    }

    if (part_tags.size() == S3_WARN_MAX_PARTS)
    {
        // Don't throw exception here by ourselves but leave the decision to take by S3 server.
        LOG_WARNING(log, "Maximum part number in S3 protocol has reached (too many parts). Server may not accept this whole upload.");
    }

    if (schedule)
    {
        UploadPartTask * task = nullptr;
        int part_number;
        {
            std::lock_guard lock(bg_tasks_mutex);
            task = &upload_object_tasks.emplace_back();
            ++num_added_bg_tasks;
            part_number = num_added_bg_tasks;
        }

        fillUploadRequest(task->req, part_number);

        schedule([this, task]()
        {
            try
            {
                processUploadRequest(*task);
            }
            catch (...)
            {
                task->exception = std::current_exception();
            }

            {
                std::lock_guard lock(bg_tasks_mutex);
                task->is_finised = true;
                ++num_finished_bg_tasks;

                /// Notification under mutex is important here.
                /// Othervies, WriteBuffer could be destroyed in between
                /// Releasing lock and condvar notification.
                bg_tasks_condvar.notify_one();
            }
        });
    }
    else
    {
        UploadPartTask task;
        fillUploadRequest(task.req, part_tags.size() + 1);
        processUploadRequest(task);
        part_tags.push_back(task.tag);
    }
}

void WriteBufferFromS3::fillUploadRequest(Aws::S3::Model::UploadPartRequest & req, int part_number)
{
    req.SetBucket(bucket);
    req.SetKey(key);
    req.SetPartNumber(part_number);
    req.SetUploadId(multipart_upload_id);
    req.SetContentLength(temporary_buffer->tellp());
    req.SetBody(temporary_buffer);

    /// If we don't do it, AWS SDK can mistakenly set it to application/xml, see https://github.com/aws/aws-sdk-cpp/issues/1840
    req.SetContentType("binary/octet-stream");
}

void WriteBufferFromS3::processUploadRequest(UploadPartTask & task)
{
    auto outcome = client_ptr->UploadPart(task.req);

    if (outcome.IsSuccess())
    {
        task.tag = outcome.GetResult().GetETag();
        LOG_TRACE(log, "Writing part finished. Bucket: {}, Key: {}, Upload_id: {}, Etag: {}, Parts: {}", bucket, key, multipart_upload_id, task.tag, part_tags.size());
    }
    else
        throw Exception(outcome.GetError().GetMessage(), ErrorCodes::S3_ERROR);

    total_parts_uploaded++;
}

void WriteBufferFromS3::completeMultipartUpload()
{
    LOG_TRACE(log, "Completing multipart upload. Bucket: {}, Key: {}, Upload_id: {}, Parts: {}", bucket, key, multipart_upload_id, part_tags.size());

    if (part_tags.empty())
        throw Exception("Failed to complete multipart upload. No parts have uploaded", ErrorCodes::S3_ERROR);

    Aws::S3::Model::CompleteMultipartUploadRequest req;
    req.SetBucket(bucket);
    req.SetKey(key);
    req.SetUploadId(multipart_upload_id);

    Aws::S3::Model::CompletedMultipartUpload multipart_upload;
    for (size_t i = 0; i < part_tags.size(); ++i)
    {
        Aws::S3::Model::CompletedPart part;
        multipart_upload.AddParts(part.WithETag(part_tags[i]).WithPartNumber(i + 1));
    }

    req.SetMultipartUpload(multipart_upload);

    auto outcome = client_ptr->CompleteMultipartUpload(req);

    if (outcome.IsSuccess())
        LOG_TRACE(log, "Multipart upload has completed. Bucket: {}, Key: {}, Upload_id: {}, Parts: {}", bucket, key, multipart_upload_id, part_tags.size());
    else
    {
        throw Exception(ErrorCodes::S3_ERROR, "{} Tags:{}",
            outcome.GetError().GetMessage(),
            fmt::join(part_tags.begin(), part_tags.end(), " "));
    }
}

void WriteBufferFromS3::makeSinglepartUpload()
{
    auto size = temporary_buffer->tellp();
    bool with_pool = bool(schedule);

    LOG_TRACE(log, "Making single part upload. Bucket: {}, Key: {}, Size: {}, WithPool: {}", bucket, key, size, with_pool);

    if (size < 0)
    {
        LOG_WARNING(log, "Skipping single part upload. Buffer is in bad state, it mean that we have tried to upload something, but got an exception.");
        return;
    }

    if (size == 0)
    {
        LOG_TRACE(log, "Skipping single part upload. Buffer is empty.");
        return;
    }

    if (schedule)
    {
        put_object_task = std::make_unique<PutObjectTask>();

        fillPutRequest(put_object_task->req);

        schedule([this]()
        {
            try
            {
                processPutRequest(*put_object_task);
            }
            catch (...)
            {
                put_object_task->exception = std::current_exception();
            }

            {
                std::lock_guard lock(bg_tasks_mutex);
                put_object_task->is_finised = true;

                /// Notification under mutex is important here.
                /// Othervies, WriteBuffer could be destroyed in between
                /// Releasing lock and condvar notification.
                bg_tasks_condvar.notify_one();
            }
        });
    }
    else
    {
        PutObjectTask task;
        fillPutRequest(task.req);
        processPutRequest(task);
    }
}

void WriteBufferFromS3::fillPutRequest(Aws::S3::Model::PutObjectRequest & req)
{
    req.SetBucket(bucket);
    req.SetKey(key);
    req.SetContentLength(temporary_buffer->tellp());
    req.SetBody(temporary_buffer);
    if (object_metadata.has_value())
        req.SetMetadata(object_metadata.value());

    /// If we don't do it, AWS SDK can mistakenly set it to application/xml, see https://github.com/aws/aws-sdk-cpp/issues/1840
    req.SetContentType("binary/octet-stream");
}

void WriteBufferFromS3::processPutRequest(PutObjectTask & task)
{
    auto outcome = client_ptr->PutObject(task.req);
    bool with_pool = bool(schedule);

    if (outcome.IsSuccess())
        LOG_TRACE(log, "Single part upload has completed. Bucket: {}, Key: {}, Object size: {}, WithPool: {}", bucket, key, task.req.GetContentLength(), with_pool);
    else
        throw Exception(outcome.GetError().GetMessage(), ErrorCodes::S3_ERROR);
}

void WriteBufferFromS3::waitForReadyBackGroundTasks()
{
    if (schedule)
    {
        std::lock_guard lock(bg_tasks_mutex);
        {
            while (!upload_object_tasks.empty() && upload_object_tasks.front().is_finised)
            {
                auto & task = upload_object_tasks.front();
                auto exception = task.exception;
                auto tag = std::move(task.tag);
                upload_object_tasks.pop_front();

                if (exception)
                {
                    waitForAllBackGroundTasks();
                    std::rethrow_exception(exception);
                }

                part_tags.push_back(tag);
            }
        }
    }
}

void WriteBufferFromS3::waitForAllBackGroundTasks()
{
    if (schedule)
    {
        std::unique_lock lock(bg_tasks_mutex);
        bg_tasks_condvar.wait(lock, [this]() { return num_added_bg_tasks == num_finished_bg_tasks; });

        while (!upload_object_tasks.empty())
        {
            auto & task = upload_object_tasks.front();
            if (task.exception)
                std::rethrow_exception(task.exception);

            part_tags.push_back(task.tag);

            upload_object_tasks.pop_front();
        }

        if (put_object_task)
        {
            bg_tasks_condvar.wait(lock, [this]() { return put_object_task->is_finised; });
            if (put_object_task->exception)
                std::rethrow_exception(put_object_task->exception);
        }
    }
}

}

#endif<|MERGE_RESOLUTION|>--- conflicted
+++ resolved
@@ -60,12 +60,7 @@
     const S3Settings::ReadWriteSettings & s3_settings_,
     std::optional<std::map<String, String>> object_metadata_,
     size_t buffer_size_,
-    ScheduleFunc schedule_,
-<<<<<<< HEAD
-    const String & blob_name_)
-=======
-    FileCachePtr cache_)
->>>>>>> dd93d5d8
+    ScheduleFunc schedule_)
     : BufferWithOwnMemory<WriteBuffer>(buffer_size_, nullptr, 0)
     , bucket(bucket_)
     , key(key_)
@@ -74,11 +69,6 @@
     , upload_part_size(s3_settings_.min_upload_part_size)
     , s3_settings(s3_settings_)
     , schedule(std::move(schedule_))
-<<<<<<< HEAD
-    , blob_name(blob_name_)
-=======
-    , cache(cache_)
->>>>>>> dd93d5d8
 {
     allocateBuffer();
 }
@@ -99,35 +89,6 @@
             ? CurrentThread::get().getThreadGroup()
             : MainThreadStatus::getInstance().getThreadGroup();
 
-<<<<<<< HEAD
-=======
-    if (cacheEnabled())
-    {
-        auto cache_key = cache->hash(key);
-        file_segments_holder.emplace(cache->setDownloading(cache_key, current_download_offset, size));
-        current_download_offset += size;
-
-        size_t remaining_size = size;
-        auto & file_segments = file_segments_holder->file_segments;
-        for (auto file_segment_it = file_segments.begin(); file_segment_it != file_segments.end(); ++file_segment_it)
-        {
-            auto & file_segment = *file_segment_it;
-            size_t current_size = std::min(file_segment->range().size(), remaining_size);
-            remaining_size -= current_size;
-
-            if (file_segment->reserve(current_size))
-            {
-                file_segment->writeInMemory(working_buffer.begin(), current_size);
-            }
-            else
-            {
-                file_segments.erase(file_segment_it, file_segments.end());
-                break;
-            }
-        }
-    }
-
->>>>>>> dd93d5d8
     ProfileEvents::increment(ProfileEvents::S3WriteBytes, offset());
 
     last_part_size += offset();
