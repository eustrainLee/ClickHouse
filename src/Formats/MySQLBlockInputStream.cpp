#if !defined(ARCADIA_BUILD)
#    include "config_core.h"
#endif

#if USE_MYSQL
#    include <vector>
#    include <Columns/ColumnNullable.h>
#    include <Columns/ColumnString.h>
#    include <Columns/ColumnsNumber.h>
#    include <Columns/ColumnDecimal.h>
#    include <Columns/ColumnFixedString.h>
#    include <DataTypes/IDataType.h>
#    include <DataTypes/DataTypeNullable.h>
#    include <IO/ReadHelpers.h>
#    include <IO/WriteHelpers.h>
#    include <IO/Operators.h>
#    include <Common/assert_cast.h>
#    include <ext/range.h>
#    include "MySQLBlockInputStream.h"

namespace DB
{
namespace ErrorCodes
{
    extern const int NUMBER_OF_COLUMNS_DOESNT_MATCH;
    extern const int NOT_IMPLEMENTED;
}

MySQLBlockInputStream::Connection::Connection(
    const mysqlxx::PoolWithFailover::Entry & entry_,
    const std::string & query_str)
    : entry(entry_)
    , query{entry->query(query_str)}
    , result{query.use()}
{
}

MySQLBlockInputStream::MySQLBlockInputStream(
    const mysqlxx::PoolWithFailover::Entry & entry,
    const std::string & query_str,
    const Block & sample_block,
    const UInt64 max_block_size_,
    const bool auto_close_,
    const bool fetch_by_name_)
    : connection{std::make_unique<Connection>(entry, query_str)}
    , max_block_size{max_block_size_}
    , auto_close{auto_close_}
    , fetch_by_name(fetch_by_name_)
{
    description.init(sample_block);
    initPositionMappingFromQueryResultStructure();
}


namespace
{
    using ValueType = ExternalResultDescription::ValueType;

    void insertValue(const IDataType & data_type, IColumn & column, const ValueType type, const mysqlxx::Value & value)
    {
        switch (type)
        {
            case ValueType::vtUInt8:
                assert_cast<ColumnUInt8 &>(column).insertValue(value.getUInt());
                break;
            case ValueType::vtUInt16:
                assert_cast<ColumnUInt16 &>(column).insertValue(value.getUInt());
                break;
            case ValueType::vtUInt32:
                assert_cast<ColumnUInt32 &>(column).insertValue(value.getUInt());
                break;
            case ValueType::vtUInt64:
                assert_cast<ColumnUInt64 &>(column).insertValue(value.getUInt());
                break;
            case ValueType::vtInt8:
                assert_cast<ColumnInt8 &>(column).insertValue(value.getInt());
                break;
            case ValueType::vtInt16:
                assert_cast<ColumnInt16 &>(column).insertValue(value.getInt());
                break;
            case ValueType::vtInt32:
                assert_cast<ColumnInt32 &>(column).insertValue(value.getInt());
                break;
            case ValueType::vtInt64:
                assert_cast<ColumnInt64 &>(column).insertValue(value.getInt());
                break;
            case ValueType::vtFloat32:
                assert_cast<ColumnFloat32 &>(column).insertValue(value.getDouble());
                break;
            case ValueType::vtFloat64:
                assert_cast<ColumnFloat64 &>(column).insertValue(value.getDouble());
                break;
            case ValueType::vtString:
                assert_cast<ColumnString &>(column).insertData(value.data(), value.size());
                break;
            case ValueType::vtDate:
                assert_cast<ColumnUInt16 &>(column).insertValue(UInt16(value.getDate().getDayNum()));
                break;
            case ValueType::vtDateTime:
                assert_cast<ColumnUInt32 &>(column).insertValue(UInt32(value.getDateTime()));
                break;
            case ValueType::vtUUID:
                assert_cast<ColumnUInt128 &>(column).insert(parse<UUID>(value.data(), value.size()));
                break;
            case ValueType::vtDateTime64:[[fallthrough]];
            case ValueType::vtDecimal32: [[fallthrough]];
            case ValueType::vtDecimal64: [[fallthrough]];
            case ValueType::vtDecimal128:[[fallthrough]];
            case ValueType::vtDecimal256:
            {
                ReadBuffer buffer(const_cast<char *>(value.data()), value.size(), 0);
                data_type.deserializeAsWholeText(column, buffer, FormatSettings{});
                break;
            }
<<<<<<< HEAD
            default:
                throw Exception("Unsupported value type", ErrorCodes::NOT_IMPLEMENTED);
=======
            case ValueType::vtFixedString:
                assert_cast<ColumnFixedString &>(column).insertData(value.data(), value.size());
                break;
>>>>>>> 407ca50b
        }
    }

    void insertDefaultValue(IColumn & column, const IColumn & sample_column) { column.insertFrom(sample_column, 0); }
}


Block MySQLBlockInputStream::readImpl()
{
    auto row = connection->result.fetch();
    if (!row)
    {
        if (auto_close)
           connection->entry.disconnect();
        return {};
    }

    MutableColumns columns(description.sample_block.columns());
    for (const auto i : ext::range(0, columns.size()))
        columns[i] = description.sample_block.getByPosition(i).column->cloneEmpty();

    size_t num_rows = 0;
    while (row)
    {
        for (size_t index = 0; index < position_mapping.size(); ++index)
        {
            const auto value = row[position_mapping[index]];
            const auto & sample = description.sample_block.getByPosition(index);

            if (!value.isNull())
            {
                if (description.types[index].second)
                {
                    ColumnNullable & column_nullable = assert_cast<ColumnNullable &>(*columns[index]);
                    const auto & data_type = assert_cast<const DataTypeNullable &>(*sample.type);
                    insertValue(*data_type.getNestedType(), column_nullable.getNestedColumn(), description.types[index].first, value);
                    column_nullable.getNullMapData().emplace_back(0);
                }
                else
                    insertValue(*sample.type, *columns[index], description.types[index].first, value);
            }
            else
                insertDefaultValue(*columns[index], *sample.column);
        }

        ++num_rows;
        if (num_rows == max_block_size)
            break;

        row = connection->result.fetch();
    }
    return description.sample_block.cloneWithColumns(std::move(columns));
}

MySQLBlockInputStream::MySQLBlockInputStream(
    const Block & sample_block_,
    UInt64 max_block_size_,
    bool auto_close_,
    bool fetch_by_name_)
    : max_block_size(max_block_size_)
    , auto_close(auto_close_)
    , fetch_by_name(fetch_by_name_)
{
    description.init(sample_block_);
}

void MySQLBlockInputStream::initPositionMappingFromQueryResultStructure()
{
    position_mapping.resize(description.sample_block.columns());

    if (!fetch_by_name)
    {
        if (description.sample_block.columns() != connection->result.getNumFields())
            throw Exception{"mysqlxx::UseQueryResult contains " + toString(connection->result.getNumFields()) + " columns while "
                + toString(description.sample_block.columns()) + " expected", ErrorCodes::NUMBER_OF_COLUMNS_DOESNT_MATCH};

        for (const auto idx : ext::range(0, connection->result.getNumFields()))
            position_mapping[idx] = idx;
    }
    else
    {
        const auto & sample_names = description.sample_block.getNames();
        std::unordered_set<std::string> missing_names(sample_names.begin(), sample_names.end());

        size_t fields_size = connection->result.getNumFields();

        for (const size_t & idx : ext::range(0, fields_size))
        {
            const auto & field_name = connection->result.getFieldName(idx);
            if (description.sample_block.has(field_name))
            {
                const auto & position = description.sample_block.getPositionByName(field_name);
                position_mapping[position] = idx;
                missing_names.erase(field_name);
            }
        }

        if (!missing_names.empty())
        {
            WriteBufferFromOwnString exception_message;
            for (auto iter = missing_names.begin(); iter != missing_names.end(); ++iter)
            {
                if (iter != missing_names.begin())
                    exception_message << ", ";
                exception_message << *iter;
            }

            throw Exception("mysqlxx::UseQueryResult must be contain the" + exception_message.str() + " columns.",
                ErrorCodes::NUMBER_OF_COLUMNS_DOESNT_MATCH);
        }
    }
}

MySQLLazyBlockInputStream::MySQLLazyBlockInputStream(
    mysqlxx::Pool & pool_,
    const std::string & query_str_,
    const Block & sample_block_,
    const UInt64 max_block_size_,
    const bool auto_close_,
    const bool fetch_by_name_)
    : MySQLBlockInputStream(sample_block_, max_block_size_, auto_close_, fetch_by_name_)
    , pool(pool_)
    , query_str(query_str_)
{
}

void MySQLLazyBlockInputStream::readPrefix()
{
    connection = std::make_unique<Connection>(pool.get(), query_str);
    initPositionMappingFromQueryResultStructure();
}

}

#endif<|MERGE_RESOLUTION|>--- conflicted
+++ resolved
@@ -112,14 +112,11 @@
                 data_type.deserializeAsWholeText(column, buffer, FormatSettings{});
                 break;
             }
-<<<<<<< HEAD
+            case ValueType::vtFixedString:
+                assert_cast<ColumnFixedString &>(column).insertData(value.data(), value.size());
+                break;
             default:
                 throw Exception("Unsupported value type", ErrorCodes::NOT_IMPLEMENTED);
-=======
-            case ValueType::vtFixedString:
-                assert_cast<ColumnFixedString &>(column).insertData(value.data(), value.size());
-                break;
->>>>>>> 407ca50b
         }
     }
 
