--- conflicted
+++ resolved
@@ -279,7 +279,21 @@
         type = QueryViewsLogElement::ViewType::MATERIALIZED;
         result_chain.addTableLock(lock);
 
-        StoragePtr inner_table = materialized_view->getTargetTable();
+        StoragePtr inner_table = materialized_view->tryGetTargetTable();
+        /// If target table was dropped, ignore this materialized view.
+        if (!inner_table)
+        {
+            if (context->getSettingsRef().ignore_materialized_views_with_dropped_target_table)
+                return std::nullopt;
+
+            throw Exception(
+                ErrorCodes::UNKNOWN_TABLE,
+                "Target table '{}' of view '{}' doesn't exists. To ignore this view use setting "
+                "ignore_materialized_views_with_dropped_target_table",
+                materialized_view->getTargetTableId().getFullTableName(),
+                view_id.getFullTableName());
+        }
+
         auto inner_table_id = inner_table->getStorageID();
         auto inner_metadata_snapshot = inner_table->getInMemoryMetadataPtr();
 
@@ -420,39 +434,7 @@
                 context, view_id, running_group, result_chain,
                 views_data, thread_status_holder, async_insert, storage_header, disable_deduplication_for_children);
 
-<<<<<<< HEAD
             if (!out.has_value())
-=======
-            type = QueryViewsLogElement::ViewType::MATERIALIZED;
-            result_chain.addTableLock(lock);
-
-            StoragePtr inner_table = materialized_view->tryGetTargetTable();
-            /// If target table was dropped, ignore this materialized view.
-            if (!inner_table)
-            {
-                if (context->getSettingsRef().ignore_materialized_views_with_dropped_target_table)
-                    continue;
-
-                throw Exception(
-                    ErrorCodes::UNKNOWN_TABLE,
-                    "Target table '{}' of view '{}' doesn't exists. To ignore this view use setting "
-                    "ignore_materialized_views_with_dropped_target_table",
-                    materialized_view->getTargetTableId().getFullTableName(),
-                    view_id.getFullTableName());
-            }
-
-            auto inner_table_id = inner_table->getStorageID();
-            auto inner_metadata_snapshot = inner_table->getInMemoryMetadataPtr();
-
-            const auto & select_query = view_metadata_snapshot->getSelectQuery();
-            if (select_query.select_table_id != table_id)
-            {
-                /// It may happen if materialize view query was changed and it doesn't depend on this source table anymore.
-                /// See setting `allow_experimental_alter_materialized_view_structure`
-                LOG_DEBUG(
-                    &Poco::Logger::get("PushingToViews"), "Table '{}' is not a source for view '{}' anymore, current source is '{}'",
-                        select_query.select_table_id.getFullTableName(), view_id.getFullTableName(), table_id);
->>>>>>> 47ada944
                 continue;
 
             chains.emplace_back(std::move(*out));
@@ -462,23 +444,18 @@
             if (!no_destination && context->hasQueryContext())
             {
                 context->getQueryContext()->addQueryAccessInfo(
-                    backQuoteIfNeed(view_id.getDatabaseName()), views_data->views.back().runtime_stats->target_name, {}, "", view_id.getFullTableName());
+                    backQuoteIfNeed(view_id.getDatabaseName()),
+                    views_data->views.back().runtime_stats->target_name,
+                    /*column_names=*/ {});
+
+                context->getQueryContext()->addViewAccessInfo(view_id.getFullTableName());
             }
         }
         catch (const Exception & e)
         {
-<<<<<<< HEAD
             LOG_ERROR(&Poco::Logger::get("PushingToViews"), "Failed to push block to view {}, {}", view_id, e.message());
             if (!context->getSettingsRef().materialized_views_ignore_errors)
                 throw;
-=======
-            context->getQueryContext()->addQueryAccessInfo(
-                backQuoteIfNeed(view_id.getDatabaseName()),
-                views_data->views.back().runtime_stats->target_name,
-                /*column_names=*/ {});
-
-            context->getQueryContext()->addViewAccessInfo(view_id.getFullTableName());
->>>>>>> 47ada944
         }
     }
 
