--- conflicted
+++ resolved
@@ -529,15 +529,9 @@
         if (right_sample_block.getByName(right_key).type->lowCardinality())
             lowcard_right_keys.push_back(right_key);
     }
-<<<<<<< HEAD
-
-    table_join->splitAdditionalColumns(right_sample_block, right_table_keys, right_columns_to_add);
+
     JoinCommon::convertToFullColumnsInplace(right_table_keys);
-    JoinCommon::convertToFullColumnsInplace(right_sample_block, table_join->keyNamesRight());
-=======
-    JoinCommon::removeLowCardinalityInplace(right_table_keys);
-    JoinCommon::removeLowCardinalityInplace(right_sample_block, key_names_right);
->>>>>>> d63a5e1c
+    JoinCommon::convertToFullColumnsInplace(right_sample_block, key_names_right);
 
     const NameSet required_right_keys = table_join->requiredRightKeys();
     for (const auto & column : right_table_keys)
@@ -692,11 +686,7 @@
                 lowcard_keys.push_back(column_name);
         }
 
-<<<<<<< HEAD
-        JoinCommon::convertToFullColumnsInplace(block, table_join->keyNamesLeft(), false);
-=======
-        JoinCommon::removeLowCardinalityInplace(block, key_names_left, false);
->>>>>>> d63a5e1c
+        JoinCommon::convertToFullColumnsInplace(block, key_names_left, false);
 
         sortBlock(block, left_sort_description);
 
