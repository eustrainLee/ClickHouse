--- conflicted
+++ resolved
@@ -110,33 +110,8 @@
         QueryProcessingStage::Enum processing_stage,
         QueryPipeline & pipeline,
         const PrewhereInfoPtr & prewhere_info,
-<<<<<<< HEAD
-        const Names & columns_to_remove_after_prewhere,
-        QueryPipeline & save_context_and_storage);
-
-    void executeWhere(Pipeline & pipeline, const ExpressionActionsPtr & expression, bool remove_filter);
-    void executeAggregation(Pipeline & pipeline, const ExpressionActionsPtr & expression, bool overflow_row, bool final, InputOrderInfoPtr group_by_info);
-    void executeMergeAggregated(Pipeline & pipeline, bool overflow_row, bool final);
-    void executeTotalsAndHaving(Pipeline & pipeline, bool has_having, const ExpressionActionsPtr & expression, bool overflow_row, bool final);
-    void executeHaving(Pipeline & pipeline, const ExpressionActionsPtr & expression);
-    static void executeExpression(Pipeline & pipeline, const ExpressionActionsPtr & expression);
-    void executeOrder(Pipeline & pipeline, InputOrderInfoPtr sorting_info);
-    void executeWithFill(Pipeline & pipeline);
-    void executeMergeSorted(Pipeline & pipeline);
-    void executePreLimit(Pipeline & pipeline);
-    void executeUnion(Pipeline & pipeline, Block header);
-    void executeLimitBy(Pipeline & pipeline);
-    void executeLimit(Pipeline & pipeline);
-    void executeOffset(Pipeline & pipeline);
-    static void executeProjection(Pipeline & pipeline, const ExpressionActionsPtr & expression);
-    void executeDistinct(Pipeline & pipeline, bool before_order, Names columns);
-    void executeExtremes(Pipeline & pipeline);
-    void executeSubqueriesInSetsAndJoins(Pipeline & pipeline, const std::unordered_map<String, SubqueryForSet> & subqueries_for_sets);
-    void executeMergeSorted(Pipeline & pipeline, const SortDescription & sort_description, UInt64 limit);
-=======
         const Names & columns_to_remove_after_prewhere);
 
->>>>>>> a4b2daae
     void executeWhere(QueryPipeline & pipeline, const ExpressionActionsPtr & expression, bool remove_filter);
     void executeAggregation(QueryPipeline & pipeline, const ExpressionActionsPtr & expression, bool overflow_row, bool final, InputOrderInfoPtr group_by_info);
     void executeMergeAggregated(QueryPipeline & pipeline, bool overflow_row, bool final);
