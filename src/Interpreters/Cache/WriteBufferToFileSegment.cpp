#include <Interpreters/Cache/WriteBufferToFileSegment.h>
#include <Interpreters/Cache/FileSegment.h>
#include <IO/SwapHelper.h>
#include <IO/ReadBufferFromFile.h>

#include <base/scope_guard.h>

#include <Common/logger_useful.h>

namespace DB
{

namespace ErrorCodes
{
    extern const int LOGICAL_ERROR;
    extern const int NOT_ENOUGH_SPACE;
}

WriteBufferToFileSegment::WriteBufferToFileSegment(FileSegment * file_segment_)
<<<<<<< HEAD
    : WriteBufferFromFileDecorator(std::make_unique<WriteBufferFromFile>(file_segment_->getPathInLocalCache())), file_segment(file_segment_)
=======
    : WriteBufferFromFileDecorator(file_segment_->detachWriter())
    , file_segment(file_segment_)
{
}

WriteBufferToFileSegment::WriteBufferToFileSegment(FileSegmentsHolder && segment_holder_)
    : WriteBufferFromFileDecorator(
        segment_holder_.file_segments.size() == 1
        ? segment_holder_.file_segments.front()->detachWriter()
        : throw Exception(ErrorCodes::LOGICAL_ERROR, "WriteBufferToFileSegment can be created only from single segment"))
    , file_segment(segment_holder_.file_segments.front().get())
    , segment_holder(std::move(segment_holder_))
>>>>>>> ded4b17d
{
}

/// If it throws an exception, the file segment will be incomplete, so you should not use it in the future.
void WriteBufferToFileSegment::nextImpl()
{
    auto downloader [[maybe_unused]] = file_segment->getOrSetDownloader();
    chassert(downloader == FileSegment::getCallerId());

    SCOPE_EXIT({
        file_segment->completePartAndResetDownloader();
    });

    size_t bytes_to_write = offset();

    /// In case of an error, we don't need to finalize the file segment
    /// because it will be deleted soon and completed in the holder's destructor.
    bool ok = file_segment->reserve(bytes_to_write);
    if (!ok)
        throw Exception(ErrorCodes::NOT_ENOUGH_SPACE, "Failed to reserve space for the file cache ({})", file_segment->getInfoForLog());

    try
    {
        SwapHelper swap(*this, *impl);
        /// Write data to the underlying buffer.
        impl->next();
    }
    catch (...)
    {
        LOG_WARNING(&Poco::Logger::get("WriteBufferToFileSegment"), "Failed to write to the underlying buffer ({})", file_segment->getInfoForLog());
        throw;
    }

    file_segment->setDownloadedSize(bytes_to_write);
}

std::shared_ptr<ReadBuffer> WriteBufferToFileSegment::getReadBufferImpl()
{
    finalize();
    return std::make_shared<ReadBufferFromFile>(file_segment->getPathInLocalCache());
}

WriteBufferToFileSegment::~WriteBufferToFileSegment()
{
    try
    {
        finalize();
    }
    catch (...)
    {
        tryLogCurrentException(__PRETTY_FUNCTION__);
    }
}

}<|MERGE_RESOLUTION|>--- conflicted
+++ resolved
@@ -17,22 +17,18 @@
 }
 
 WriteBufferToFileSegment::WriteBufferToFileSegment(FileSegment * file_segment_)
-<<<<<<< HEAD
-    : WriteBufferFromFileDecorator(std::make_unique<WriteBufferFromFile>(file_segment_->getPathInLocalCache())), file_segment(file_segment_)
-=======
-    : WriteBufferFromFileDecorator(file_segment_->detachWriter())
+    : WriteBufferFromFileDecorator(std::make_unique<WriteBufferFromFile>(file_segment_->getPathInLocalCache(), (O_APPEND | O_CREAT | O_WRONLY)))
     , file_segment(file_segment_)
 {
 }
 
-WriteBufferToFileSegment::WriteBufferToFileSegment(FileSegmentsHolder && segment_holder_)
+WriteBufferToFileSegment::WriteBufferToFileSegment(FileSegmentsHolderPtr segment_holder_)
     : WriteBufferFromFileDecorator(
-        segment_holder_.file_segments.size() == 1
-        ? segment_holder_.file_segments.front()->detachWriter()
+        segment_holder_->size() == 1
+        ? std::make_unique<WriteBufferFromFile>(segment_holder_->front().getPathInLocalCache(), (O_APPEND | O_CREAT | O_WRONLY))
         : throw Exception(ErrorCodes::LOGICAL_ERROR, "WriteBufferToFileSegment can be created only from single segment"))
-    , file_segment(segment_holder_.file_segments.front().get())
+    , file_segment(&segment_holder_->front())
     , segment_holder(std::move(segment_holder_))
->>>>>>> ded4b17d
 {
 }
 
