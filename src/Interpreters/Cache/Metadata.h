--- conflicted
+++ resolved
@@ -39,11 +39,10 @@
         : file_segment(std::move(other.file_segment)), queue_iterator(std::move(other.queue_iterator)) {}
 };
 
-<<<<<<< HEAD
-
 struct KeyMetadata : private std::map<size_t, FileSegmentMetadata>, private boost::noncopyable
 {
-    friend LockedKey;
+    friend struct LockedKeyMetadata;
+    friend struct CacheMetadata;
 
 public:
     using Map = std::map<size_t, FileSegmentMetadata>;
@@ -57,15 +56,9 @@
     using Map::lower_bound;
     using Map::find;
     using Map::iterator;
-=======
-struct KeyMetadata : public std::map<size_t, FileSegmentMetadata>, private boost::noncopyable
-{
-    friend struct LockedKeyMetadata;
-    friend struct CacheMetadata;
-public:
+
     explicit KeyMetadata(bool created_base_directory_, CleanupQueue & cleanup_queue_)
         : created_base_directory(created_base_directory_), cleanup_queue(cleanup_queue_) {}
->>>>>>> d94d08c1
 
     const FileSegmentMetadata * getByOffset(size_t offset) const;
     FileSegmentMetadata * getByOffset(size_t offset);
