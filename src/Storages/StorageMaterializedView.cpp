--- conflicted
+++ resolved
@@ -38,6 +38,7 @@
     extern const int BAD_ARGUMENTS;
     extern const int NOT_IMPLEMENTED;
     extern const int INCORRECT_QUERY;
+    extern const int QUERY_IS_NOT_SUPPORTED_IN_MATERIALIZED_VIEW;
 }
 
 namespace ActionLocks
@@ -389,7 +390,6 @@
 {
     for (const auto & command : commands)
     {
-<<<<<<< HEAD
         if (command.type == AlterCommand::MODIFY_SQL_SECURITY)
         {
             if (command.sql_security->as<ASTSQLSecurity &>().type == ASTSQLSecurity::Type::INVOKER)
@@ -397,21 +397,15 @@
 
             continue;
         }
-        else if (command.type == AlterCommand::MODIFY_QUERY || command.isCommentAlter())
+        else if (command.isCommentAlter())
+            continue;
+        else if (command.type == AlterCommand::MODIFY_QUERY)
+            continue;
+        else if (command.type == AlterCommand::MODIFY_REFRESH && refresher)
             continue;
 
         throw Exception(ErrorCodes::NOT_IMPLEMENTED, "Alter of type '{}' is not supported by storage {}",
                         command.type, getName());
-=======
-        if (command.isCommentAlter())
-            continue;
-        if (command.type == AlterCommand::MODIFY_QUERY)
-            continue;
-        if (command.type == AlterCommand::MODIFY_REFRESH && refresher)
-            continue;
-        throw Exception(ErrorCodes::NOT_IMPLEMENTED, "Alter of type '{}' is not supported by storage {}",
-            command.type, getName());
->>>>>>> 47ada944
     }
 
 }
