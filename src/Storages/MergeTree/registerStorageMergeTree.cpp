--- conflicted
+++ resolved
@@ -339,10 +339,10 @@
             /// We did unfold it in previous versions to make moving table from Atomic to Ordinary database work correctly,
             /// but now it's not allowed (and it was the only reason to unfold {uuid} macro).
             info.table_id.uuid = UUIDHelpers::Nil;
-            zookeeper_path = args.getContext()->getMacros()->expand(zookeeper_path, info);
+            zookeeper_path = context->getMacros()->expand(zookeeper_path, info);
 
             info.level = 0;
-            replica_name = args.getContext()->getMacros()->expand(replica_name, info);
+            replica_name = context->getMacros()->expand(replica_name, info);
         }
 
         ast_zk_path->value = zookeeper_path;
@@ -360,11 +360,11 @@
         }
         if (!allow_uuid_macro)
             info.table_id.uuid = UUIDHelpers::Nil;
-        zookeeper_path = args.getContext()->getMacros()->expand(zookeeper_path, info);
+        zookeeper_path = context->getMacros()->expand(zookeeper_path, info);
 
         info.level = 0;
         info.table_id.uuid = UUIDHelpers::Nil;
-        replica_name = args.getContext()->getMacros()->expand(replica_name, info);
+        replica_name = context->getMacros()->expand(replica_name, info);
 
         /// We do not allow renaming table with these macros in metadata, because zookeeper_path will be broken after RENAME TABLE.
         /// NOTE: it may happen if table was created by older version of ClickHouse (< 20.10) and macros was not unfolded on table creation
@@ -417,7 +417,7 @@
         {
             /// Try use default values if arguments are not specified.
             /// Note: {uuid} macro works for ON CLUSTER queries when database engine is Atomic.
-            const auto & config = context->getConfigRef();
+            const auto & config = args.getContext()->getConfigRef();
             zookeeper_path = StorageReplicatedMergeTree::getDefaultZooKeeperPath(config);
             /// TODO maybe use hostname if {replica} is not defined?
             replica_name = StorageReplicatedMergeTree::getDefaultReplicaName(config);
@@ -441,59 +441,6 @@
         }
         else
             throw Exception("Expected two string literal arguments: zookeeper_path and replica_name", ErrorCodes::BAD_ARGUMENTS);
-<<<<<<< HEAD
-
-        /// Allow implicit {uuid} macros only for zookeeper_path in ON CLUSTER queries
-        bool allow_uuid_macro = is_on_cluster || is_replicated_database || args.query.attach;
-
-        /// Unfold {database} and {table} macro on table creation, so table can be renamed.
-        if (!args.attach)
-        {
-            Macros::MacroExpansionInfo info;
-            /// NOTE: it's not recursive
-            info.expand_special_macros_only = true;
-            info.table_id = args.table_id;
-            /// Avoid unfolding {uuid} macro on this step.
-            /// We did unfold it in previous versions to make moving table from Atomic to Ordinary database work correctly,
-            /// but now it's not allowed (and it was the only reason to unfold {uuid} macro).
-            info.table_id.uuid = UUIDHelpers::Nil;
-            zookeeper_path = context->getMacros()->expand(zookeeper_path, info);
-
-            info.level = 0;
-            replica_name = context->getMacros()->expand(replica_name, info);
-        }
-
-        ast_zk_path->value = zookeeper_path;
-        ast_replica_name->value = replica_name;
-
-        /// Expand other macros (such as {shard} and {replica}). We do not expand them on previous step
-        /// to make possible copying metadata files between replicas.
-        Macros::MacroExpansionInfo info;
-        info.table_id = args.table_id;
-        if (is_replicated_database)
-        {
-            auto database = DatabaseCatalog::instance().getDatabase(args.table_id.database_name);
-            info.shard = getReplicatedDatabaseShardName(database);
-            info.replica = getReplicatedDatabaseReplicaName(database);
-        }
-        if (!allow_uuid_macro)
-            info.table_id.uuid = UUIDHelpers::Nil;
-        zookeeper_path = context->getMacros()->expand(zookeeper_path, info);
-
-        info.level = 0;
-        info.table_id.uuid = UUIDHelpers::Nil;
-        replica_name = context->getMacros()->expand(replica_name, info);
-
-        /// We do not allow renaming table with these macros in metadata, because zookeeper_path will be broken after RENAME TABLE.
-        /// NOTE: it may happen if table was created by older version of ClickHouse (< 20.10) and macros was not unfolded on table creation
-        /// or if one of these macros is recursively expanded from some other macro.
-        /// Also do not allow to move table from Atomic to Ordinary database if there's {uuid} macro
-        if (info.expanded_database || info.expanded_table)
-            renaming_restrictions = StorageReplicatedMergeTree::RenamingRestrictions::DO_NOT_ALLOW;
-        else if (info.expanded_uuid)
-            renaming_restrictions = StorageReplicatedMergeTree::RenamingRestrictions::ALLOW_PRESERVING_UUID;
-=======
->>>>>>> b25f8756
     }
 
     /// This merging param maybe used as part of sorting key
