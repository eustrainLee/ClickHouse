--- conflicted
+++ resolved
@@ -1284,9 +1284,6 @@
     if (sum_marks > max_marks_to_use_cache)
         use_uncompressed_cache = false;
 
-<<<<<<< HEAD
-    QueryPlanPtr plan;
-=======
     if (num_streams > settings.max_final_threads)
         num_streams = settings.max_final_threads;
 
@@ -1298,7 +1295,6 @@
     std::vector<RangesInDataParts::iterator> parts_to_merge_ranges;
     auto it = parts.begin();
     parts_to_merge_ranges.push_back(it);
->>>>>>> e5cb09cb
 
     if (settings.do_not_merge_across_partitions_select_final)
     {
@@ -1308,24 +1304,6 @@
                 it, parts.end(), [&it](auto & part) { return it->data_part->info.partition_id != part.data_part->info.partition_id; });
             parts_to_merge_ranges.push_back(it);
         }
-<<<<<<< HEAD
-
-        auto pipe = Pipe::unitePipes(std::move(pipes));
-
-        /// Drop temporary columns, added by 'sorting_key_expr'
-        if (!out_projection)
-            out_projection = createProjection(pipe.getHeader(), data);
-
-        plan = createPlanFromPipe(std::move(pipe), "with final");
-    }
-
-    auto expression_step = std::make_unique<ExpressionStep>(
-            plan->getCurrentDataStream(),
-            metadata_snapshot->getSortingKey().expression);
-
-    expression_step->setStepDescription("Calculate sorting key expression");
-    plan->addStep(std::move(expression_step));
-=======
         /// We divide threads for each partition equally. But we will create at least the number of partitions threads.
         /// (So, the total number of threads could be more than initial num_streams.
         num_streams /= (parts_to_merge_ranges.size() - 1);
@@ -1336,11 +1314,11 @@
         parts_to_merge_ranges.push_back(parts.end());
     }
 
-    Pipes partition_pipes;
+    std::vector<QueryPlanPtr> partition_plans;
 
     for (size_t range_index = 0; range_index < parts_to_merge_ranges.size() - 1; ++range_index)
     {
-        Pipe pipe;
+        QueryPlanPtr plan;
 
         {
             Pipes pipes;
@@ -1362,38 +1340,18 @@
                     reader_settings,
                     virt_columns,
                     part_it->part_index_in_query);
->>>>>>> e5cb09cb
 
                 pipes.emplace_back(std::move(source_processor));
             }
 
-            pipe = Pipe::unitePipes(std::move(pipes));
-        }
-
-<<<<<<< HEAD
-    const auto & header = plan->getCurrentDataStream().header;
-    for (size_t i = 0; i < sort_columns_size; ++i)
-        sort_description.emplace_back(header.getPositionByName(sort_columns[i]), 1, 1);
-
-    if (num_streams > settings.max_final_threads)
-        num_streams = settings.max_final_threads;
-
-    auto final_step = std::make_unique<MergingFinal>(
-        plan->getCurrentDataStream(),
-        num_streams,
-        sort_description,
-        data.merging_params,
-        partition_key_columns,
-        max_block_size);
-
-    final_step->setStepDescription("Merge rows for FINAL");
-    plan->addStep(std::move(final_step));
-
-    return plan;
-=======
-        /// Drop temporary columns, added by 'sorting_key_expr'
-        if (!out_projection)
-            out_projection = createProjection(pipe, data);
+            auto pipe = Pipe::unitePipes(std::move(pipes));
+
+            /// Drop temporary columns, added by 'sorting_key_expr'
+            if (!out_projection)
+                out_projection = createProjection(pipe.getHeader(), data);
+
+            plan = createPlanFromPipe(std::move(pipe), "with final");
+        }
 
         /// If do_not_merge_across_partitions_select_final is true and there is only one part in partition
         /// with level > 0 then we won't postprocess this part
@@ -1401,14 +1359,16 @@
             std::distance(parts_to_merge_ranges[range_index], parts_to_merge_ranges[range_index + 1]) == 1 &&
             parts_to_merge_ranges[range_index]->data_part->info.level > 0)
         {
-            partition_pipes.emplace_back(std::move(pipe));
+            partition_plans.emplace_back(std::move(plan));
             continue;
         }
 
-        pipe.addSimpleTransform([&metadata_snapshot](const Block & header)
-        {
-            return std::make_shared<ExpressionTransform>(header, metadata_snapshot->getSortingKey().expression);
-        });
+        auto expression_step = std::make_unique<ExpressionStep>(
+                plan->getCurrentDataStream(),
+                metadata_snapshot->getSortingKey().expression);
+
+        expression_step->setStepDescription("Calculate sorting key expression");
+        plan->addStep(std::move(expression_step));
 
         Names sort_columns = metadata_snapshot->getSortingKeyColumns();
         SortDescription sort_description;
@@ -1417,112 +1377,40 @@
 
         Names partition_key_columns = metadata_snapshot->getPartitionKey().column_names;
 
-        Block header = pipe.getHeader();
+        const auto & header = plan->getCurrentDataStream().header;
         for (size_t i = 0; i < sort_columns_size; ++i)
             sort_description.emplace_back(header.getPositionByName(sort_columns[i]), 1, 1);
 
-        auto get_merging_processor = [&]() -> MergingTransformPtr
-        {
-            switch (data.merging_params.mode)
-            {
-                case MergeTreeData::MergingParams::Ordinary:
-                {
-                    return std::make_shared<MergingSortedTransform>(header, pipe.numOutputPorts(), sort_description, max_block_size);
-                }
-
-                case MergeTreeData::MergingParams::Collapsing:
-                    return std::make_shared<CollapsingSortedTransform>(
-                        header, pipe.numOutputPorts(), sort_description, data.merging_params.sign_column, true, max_block_size);
-
-                case MergeTreeData::MergingParams::Summing:
-                    return std::make_shared<SummingSortedTransform>(
-                        header,
-                        pipe.numOutputPorts(),
-                        sort_description,
-                        data.merging_params.columns_to_sum,
-                        partition_key_columns,
-                        max_block_size);
-
-                case MergeTreeData::MergingParams::Aggregating:
-                    return std::make_shared<AggregatingSortedTransform>(header, pipe.numOutputPorts(), sort_description, max_block_size);
-
-                case MergeTreeData::MergingParams::Replacing:
-                    return std::make_shared<ReplacingSortedTransform>(
-                        header, pipe.numOutputPorts(), sort_description, data.merging_params.version_column, max_block_size);
-
-                case MergeTreeData::MergingParams::VersionedCollapsing:
-                    return std::make_shared<VersionedCollapsingTransform>(
-                        header, pipe.numOutputPorts(), sort_description, data.merging_params.sign_column, max_block_size);
-
-                case MergeTreeData::MergingParams::Graphite:
-                    throw Exception("GraphiteMergeTree doesn't support FINAL", ErrorCodes::LOGICAL_ERROR);
-            }
-
-            __builtin_unreachable();
-        };
-
-        if (num_streams <= 1 || sort_description.empty())
-        {
-            pipe.addTransform(get_merging_processor());
-            partition_pipes.emplace_back(std::move(pipe));
-            continue;
-        }
-
-        ColumnNumbers key_columns;
-        key_columns.reserve(sort_description.size());
-
-        for (auto & desc : sort_description)
-        {
-            if (!desc.column_name.empty())
-                key_columns.push_back(header.getPositionByName(desc.column_name));
-            else
-                key_columns.emplace_back(desc.column_number);
-        }
-
-        pipe.addSimpleTransform([&](const Block & stream_header)
-        {
-            return std::make_shared<AddingSelectorTransform>(stream_header, num_streams, key_columns);
-        });
-
-        pipe.transform([&](OutputPortRawPtrs ports)
-        {
-            Processors processors;
-            std::vector<OutputPorts::iterator> output_ports;
-            processors.reserve(ports.size() + num_streams);
-            output_ports.reserve(ports.size());
-
-            for (auto & port : ports)
-            {
-                auto copier = std::make_shared<CopyTransform>(header, num_streams);
-                connect(*port, copier->getInputPort());
-                output_ports.emplace_back(copier->getOutputs().begin());
-                processors.emplace_back(std::move(copier));
-            }
-
-            for (size_t i = 0; i < num_streams; ++i)
-            {
-                auto merge = get_merging_processor();
-                merge->setSelectorPosition(i);
-                auto input = merge->getInputs().begin();
-
-                /// Connect i-th merge with i-th input port of every copier.
-                for (size_t j = 0; j < ports.size(); ++j)
-                {
-                    connect(*output_ports[j], *input);
-                    ++output_ports[j];
-                    ++input;
-                }
-
-                processors.emplace_back(std::move(merge));
-            }
-
-            return processors;
-        });
-        partition_pipes.emplace_back(std::move(pipe));
-    }
-
-    return Pipe::unitePipes(std::move(partition_pipes));
->>>>>>> e5cb09cb
+        auto final_step = std::make_unique<MergingFinal>(
+            plan->getCurrentDataStream(),
+            std::min<size_t>(num_streams, settings.max_final_threads),
+            sort_description,
+            data.merging_params,
+            partition_key_columns,
+            max_block_size);
+
+        final_step->setStepDescription("Merge rows for FINAL");
+        plan->addStep(std::move(final_step));
+
+        partition_plans.emplace_back(std::move(plan));
+    }
+
+    if (partition_plans.empty())
+        return {};
+
+    if (partition_plans.size() == 1)
+        return std::move(partition_plans.front());
+
+    auto result_header = partition_plans.front()->getCurrentDataStream().header;
+    DataStreams input_streams;
+    for (const auto & partition_plan : partition_plans)
+        input_streams.push_back(partition_plan->getCurrentDataStream());
+
+    auto union_step = std::make_unique<UnionStep>(std::move(input_streams), result_header);
+    union_step->setStepDescription("Unite sources after FINAL");
+    QueryPlanPtr plan = std::make_unique<QueryPlan>();
+    plan->unitePlans(std::move(union_step), std::move(partition_plans));
+    return plan;
 }
 
 /// Calculates a set of mark ranges, that could possibly contain keys, required by condition.
