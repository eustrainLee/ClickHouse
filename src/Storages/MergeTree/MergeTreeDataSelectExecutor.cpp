--- conflicted
+++ resolved
@@ -142,7 +142,6 @@
     const auto & parts = snapshot_data.parts;
     const auto & alter_conversions = snapshot_data.alter_conversions;
 
-<<<<<<< HEAD
     auto step = readFromParts(
         parts,
         alter_conversions,
@@ -155,308 +154,6 @@
         max_block_numbers_to_read,
         /*merge_tree_select_result_ptr=*/ nullptr,
         enable_parallel_reading);
-=======
-    if (!query_info.projection)
-    {
-        auto step = readFromParts(
-            query_info.merge_tree_select_result_ptr ? MergeTreeData::DataPartsVector{} : parts,
-            query_info.merge_tree_select_result_ptr ? std::vector<AlterConversionsPtr>{} : alter_conversions,
-            column_names_to_return,
-            storage_snapshot,
-            query_info,
-            context,
-            max_block_size,
-            num_streams,
-            max_block_numbers_to_read,
-            query_info.merge_tree_select_result_ptr,
-            enable_parallel_reading);
-
-        auto plan = std::make_unique<QueryPlan>();
-        if (step)
-            plan->addStep(std::move(step));
-        return plan;
-    }
-
-    LOG_DEBUG(
-        log,
-        "Choose {} {} projection {}",
-        query_info.projection->complete ? "complete" : "incomplete",
-        query_info.projection->desc->type,
-        query_info.projection->desc->name);
-
-    const ASTSelectQuery & select_query = query_info.query->as<ASTSelectQuery &>();
-    QueryPlanResourceHolder resources;
-
-    auto projection_plan = std::make_unique<QueryPlan>();
-    if (query_info.projection->desc->is_minmax_count_projection)
-    {
-        Pipe pipe(std::make_shared<SourceFromSingleChunk>(query_info.minmax_count_projection_block));
-        auto read_from_pipe = std::make_unique<ReadFromPreparedSource>(std::move(pipe));
-        projection_plan->addStep(std::move(read_from_pipe));
-    }
-    else if (query_info.projection->merge_tree_projection_select_result_ptr)
-    {
-        LOG_DEBUG(log, "projection required columns: {}", fmt::join(query_info.projection->required_columns, ", "));
-        projection_plan->addStep(readFromParts(
-            /*parts=*/ {},
-            /*alter_conversions=*/ {},
-            query_info.projection->required_columns,
-            storage_snapshot,
-            query_info,
-            context,
-            max_block_size,
-            num_streams,
-            max_block_numbers_to_read,
-            query_info.projection->merge_tree_projection_select_result_ptr,
-            enable_parallel_reading));
-    }
-
-    if (projection_plan->isInitialized())
-    {
-        if (query_info.projection->before_where)
-        {
-            auto where_step = std::make_unique<FilterStep>(
-                projection_plan->getCurrentDataStream(),
-                query_info.projection->before_where,
-                query_info.projection->where_column_name,
-                query_info.projection->remove_where_filter);
-
-            where_step->setStepDescription("WHERE");
-            projection_plan->addStep(std::move(where_step));
-        }
-
-        if (query_info.projection->before_aggregation)
-        {
-            auto expression_before_aggregation
-                = std::make_unique<ExpressionStep>(projection_plan->getCurrentDataStream(), query_info.projection->before_aggregation);
-            expression_before_aggregation->setStepDescription("Before GROUP BY");
-            projection_plan->addStep(std::move(expression_before_aggregation));
-        }
-
-        /// NOTE: input_order_info (for projection and not) is set only if projection is complete
-        if (query_info.has_order_by && !query_info.need_aggregate && query_info.projection->input_order_info)
-        {
-            chassert(query_info.projection->complete);
-
-            SortDescription output_order_descr = InterpreterSelectQuery::getSortDescription(select_query, context);
-            UInt64 limit = InterpreterSelectQuery::getLimitForSorting(select_query, context);
-
-            auto sorting_step = std::make_unique<SortingStep>(
-                projection_plan->getCurrentDataStream(),
-                query_info.projection->input_order_info->sort_description_for_merging,
-                output_order_descr,
-                settings.max_block_size,
-                limit);
-
-            sorting_step->setStepDescription("ORDER BY for projections");
-            projection_plan->addStep(std::move(sorting_step));
-        }
-    }
-
-    auto ordinary_query_plan = std::make_unique<QueryPlan>();
-    if (query_info.projection->merge_tree_normal_select_result_ptr)
-    {
-        auto storage_from_base_parts_of_projection
-            = std::make_shared<StorageFromMergeTreeDataPart>(data, query_info.projection->merge_tree_normal_select_result_ptr);
-        auto interpreter = InterpreterSelectQuery(
-            query_info.query,
-            context,
-            storage_from_base_parts_of_projection,
-            nullptr,
-            SelectQueryOptions{processed_stage}.projectionQuery());
-
-        interpreter.buildQueryPlan(*ordinary_query_plan);
-
-        const auto & expressions = interpreter.getAnalysisResult();
-        if (processed_stage == QueryProcessingStage::Enum::FetchColumns && expressions.before_where)
-        {
-            auto where_step = std::make_unique<FilterStep>(
-                ordinary_query_plan->getCurrentDataStream(),
-                expressions.before_where,
-                expressions.where_column_name,
-                expressions.remove_where_filter);
-            where_step->setStepDescription("WHERE");
-            ordinary_query_plan->addStep(std::move(where_step));
-        }
-    }
-
-    Pipe projection_pipe;
-    Pipe ordinary_pipe;
-    if (query_info.projection->desc->type == ProjectionDescription::Type::Aggregate)
-    {
-        auto make_aggregator_params = [&](bool projection)
-        {
-            const auto & keys = query_info.projection->aggregation_keys.getNames();
-
-            AggregateDescriptions aggregates = query_info.projection->aggregate_descriptions;
-
-            /// This part is hacky.
-            /// We want AggregatingTransform to work with aggregate states instead of normal columns.
-            /// It is almost the same, just instead of adding new data to aggregation state we merge it with existing.
-            ///
-            /// It is needed because data in projection:
-            /// * is not merged completely (we may have states with the same key in different parts)
-            /// * is not split into buckets (so if we just use MergingAggregated, it will use single thread)
-            const bool only_merge = projection;
-
-            Aggregator::Params params(
-                keys,
-                aggregates,
-                query_info.projection->aggregate_overflow_row,
-                settings.max_rows_to_group_by,
-                settings.group_by_overflow_mode,
-                settings.group_by_two_level_threshold,
-                settings.group_by_two_level_threshold_bytes,
-                settings.max_bytes_before_external_group_by,
-                settings.empty_result_for_aggregation_by_empty_set,
-                context->getTempDataOnDisk(),
-                settings.max_threads,
-                settings.min_free_disk_space_for_temporary_data,
-                settings.compile_aggregate_expressions,
-                settings.min_count_to_compile_aggregate_expression,
-                settings.max_block_size,
-                settings.enable_software_prefetch_in_aggregation,
-                only_merge,
-                settings.optimize_group_by_constant_keys,
-                settings.min_hit_rate_to_use_consecutive_keys_optimization,
-                /*stats_collecting_params=*/ {});
-
-            return std::make_pair(params, only_merge);
-        };
-
-        if (ordinary_query_plan->isInitialized() && projection_plan->isInitialized())
-        {
-            auto projection_builder = projection_plan->buildQueryPipeline(
-                QueryPlanOptimizationSettings::fromContext(context), BuildQueryPipelineSettings::fromContext(context));
-            projection_pipe = QueryPipelineBuilder::getPipe(std::move(*projection_builder), resources);
-
-            auto ordinary_builder = ordinary_query_plan->buildQueryPipeline(
-                QueryPlanOptimizationSettings::fromContext(context), BuildQueryPipelineSettings::fromContext(context));
-            ordinary_pipe = QueryPipelineBuilder::getPipe(std::move(*ordinary_builder), resources);
-
-            /// Here we create shared ManyAggregatedData for both projection and ordinary data.
-            /// For ordinary data, AggregatedData is filled in a usual way.
-            /// For projection data, AggregatedData is filled by merging aggregation states.
-            /// When all AggregatedData is filled, we merge aggregation states together in a usual way.
-            /// Pipeline will look like:
-            /// ReadFromProjection   -> Aggregating (only merge states) ->
-            /// ReadFromProjection   -> Aggregating (only merge states) ->
-            /// ...                                                     -> Resize -> ConvertingAggregatedToChunks
-            /// ReadFromOrdinaryPart -> Aggregating (usual)             ->           (added by last Aggregating)
-            /// ReadFromOrdinaryPart -> Aggregating (usual)             ->
-            /// ...
-            auto many_data = std::make_shared<ManyAggregatedData>(projection_pipe.numOutputPorts() + ordinary_pipe.numOutputPorts());
-            size_t counter = 0;
-
-            AggregatorListPtr aggregator_list_ptr = std::make_shared<AggregatorList>();
-
-            /// TODO apply optimize_aggregation_in_order here too (like below)
-            auto build_aggregate_pipe = [&](Pipe & pipe, bool projection)
-            {
-                auto [params, only_merge] = make_aggregator_params(projection);
-
-                AggregatingTransformParamsPtr transform_params = std::make_shared<AggregatingTransformParams>(
-                    pipe.getHeader(), std::move(params), aggregator_list_ptr, query_info.projection->aggregate_final);
-
-                pipe.resize(pipe.numOutputPorts(), true, true);
-
-                auto merge_threads = num_streams;
-                auto temporary_data_merge_threads = settings.aggregation_memory_efficient_merge_threads
-                    ? static_cast<size_t>(settings.aggregation_memory_efficient_merge_threads)
-                    : static_cast<size_t>(settings.max_threads);
-
-                pipe.addSimpleTransform([&](const Block & header)
-                {
-                    return std::make_shared<AggregatingTransform>(
-                        header, transform_params, many_data, counter++, merge_threads, temporary_data_merge_threads);
-                });
-            };
-
-            if (!projection_pipe.empty())
-                build_aggregate_pipe(projection_pipe, true);
-            if (!ordinary_pipe.empty())
-                build_aggregate_pipe(ordinary_pipe, false);
-        }
-        else
-        {
-            auto add_aggregating_step = [&](QueryPlanPtr & query_plan, bool projection)
-            {
-                auto [params, only_merge] = make_aggregator_params(projection);
-
-                auto merge_threads = num_streams;
-                auto temporary_data_merge_threads = settings.aggregation_memory_efficient_merge_threads
-                    ? static_cast<size_t>(settings.aggregation_memory_efficient_merge_threads)
-                    : static_cast<size_t>(settings.max_threads);
-
-                InputOrderInfoPtr group_by_info = query_info.projection->input_order_info;
-                SortDescription sort_description_for_merging;
-                SortDescription group_by_sort_description;
-                if (group_by_info && settings.optimize_aggregation_in_order)
-                {
-                    group_by_sort_description = getSortDescriptionFromGroupBy(select_query);
-                    sort_description_for_merging = group_by_info->sort_description_for_merging;
-                }
-                else
-                    group_by_info = nullptr;
-
-                // We don't have information regarding the `to_stage` of the query processing, only about `from_stage` (which is passed through `processed_stage` argument).
-                // Thus we cannot assign false here since it may be a query over distributed table.
-                const bool should_produce_results_in_order_of_bucket_number = true;
-
-                auto aggregating_step = std::make_unique<AggregatingStep>(
-                    query_plan->getCurrentDataStream(),
-                    std::move(params),
-                    /* grouping_sets_params_= */ GroupingSetsParamsList{},
-                    query_info.projection->aggregate_final,
-                    settings.max_block_size,
-                    settings.aggregation_in_order_max_block_bytes,
-                    merge_threads,
-                    temporary_data_merge_threads,
-                    /* storage_has_evenly_distributed_read_= */ false,
-                    /* group_by_use_nulls */ false,
-                    std::move(sort_description_for_merging),
-                    std::move(group_by_sort_description),
-                    should_produce_results_in_order_of_bucket_number,
-                    settings.enable_memory_bound_merging_of_aggregation_results,
-                    !group_by_info && settings.force_aggregation_in_order);
-                query_plan->addStep(std::move(aggregating_step));
-            };
-
-            if (projection_plan->isInitialized())
-            {
-                add_aggregating_step(projection_plan, true);
-
-                auto projection_builder = projection_plan->buildQueryPipeline(
-                    QueryPlanOptimizationSettings::fromContext(context), BuildQueryPipelineSettings::fromContext(context));
-                projection_pipe = QueryPipelineBuilder::getPipe(std::move(*projection_builder), resources);
-            }
-            if (ordinary_query_plan->isInitialized())
-            {
-                add_aggregating_step(ordinary_query_plan, false);
-
-                auto ordinary_builder = ordinary_query_plan->buildQueryPipeline(
-                    QueryPlanOptimizationSettings::fromContext(context), BuildQueryPipelineSettings::fromContext(context));
-                ordinary_pipe = QueryPipelineBuilder::getPipe(std::move(*ordinary_builder), resources);
-            }
-        }
-    }
-    else
-    {
-        if (projection_plan->isInitialized())
-        {
-            auto projection_builder = projection_plan->buildQueryPipeline(
-                QueryPlanOptimizationSettings::fromContext(context), BuildQueryPipelineSettings::fromContext(context));
-            projection_pipe = QueryPipelineBuilder::getPipe(std::move(*projection_builder), resources);
-        }
-
-        if (ordinary_query_plan->isInitialized())
-        {
-            auto ordinary_builder = ordinary_query_plan->buildQueryPipeline(
-                QueryPlanOptimizationSettings::fromContext(context), BuildQueryPipelineSettings::fromContext(context));
-            ordinary_pipe = QueryPipelineBuilder::getPipe(std::move(*ordinary_builder), resources);
-        }
-    }
->>>>>>> 6b6f395c
 
     auto plan = std::make_unique<QueryPlan>();
     if (step)
