#include "IMergeTreeDataPart.h"

#include <optional>
#include <Core/Defines.h>
#include <IO/HashingWriteBuffer.h>
#include <IO/ReadBufferFromString.h>
#include <IO/ReadHelpers.h>
#include <IO/WriteHelpers.h>
#include <Storages/MergeTree/MergeTreeData.h>
#include <Storages/MergeTree/localBackup.h>
#include <Storages/MergeTree/checkDataPart.h>
#include <Storages/StorageReplicatedMergeTree.h>
#include <Common/StringUtils/StringUtils.h>
#include <Common/escapeForFileName.h>
<<<<<<< HEAD
#include <Common/FileSyncGuard.h>
#include <Common/ZooKeeper/ZooKeeper.h>
=======
#include <Common/DirectorySyncGuard.h>
#include <Common/CurrentMetrics.h>
>>>>>>> 70d9c7ea
#include <common/JSON.h>
#include <common/logger_useful.h>
#include <Compression/getCompressionCodecForFile.h>
#include <Parsers/queryToString.h>
#include <DataTypes/NestedUtils.h>


namespace CurrentMetrics
{
    extern const Metric PartsTemporary;
    extern const Metric PartsPreCommitted;
    extern const Metric PartsCommitted;
    extern const Metric PartsOutdated;
    extern const Metric PartsDeleting;
    extern const Metric PartsDeleteOnDestroy;
}

namespace DB
{

namespace ErrorCodes
{
    extern const int DIRECTORY_ALREADY_EXISTS;
    extern const int CANNOT_READ_ALL_DATA;
    extern const int LOGICAL_ERROR;
    extern const int FILE_DOESNT_EXIST;
    extern const int NO_FILE_IN_DATA_PART;
    extern const int EXPECTED_END_OF_FILE;
    extern const int CORRUPTED_DATA;
    extern const int NOT_FOUND_EXPECTED_DATA_PART;
    extern const int BAD_SIZE_OF_FILE_IN_DATA_PART;
    extern const int BAD_TTL_FILE;
    extern const int NOT_IMPLEMENTED;
}

static std::unique_ptr<ReadBufferFromFileBase> openForReading(const DiskPtr & disk, const String & path)
{
    return disk->readFile(path, std::min(size_t(DBMS_DEFAULT_BUFFER_SIZE), disk->getFileSize(path)));
}

void IMergeTreeDataPart::MinMaxIndex::load(const MergeTreeData & data, const DiskPtr & disk_, const String & part_path)
{
    size_t minmax_idx_size = data.minmax_idx_column_types.size();
    hyperrectangle.reserve(minmax_idx_size);
    for (size_t i = 0; i < minmax_idx_size; ++i)
    {
        String file_name = part_path + "minmax_" + escapeForFileName(data.minmax_idx_columns[i]) + ".idx";
        auto file = openForReading(disk_, file_name);
        const DataTypePtr & data_type = data.minmax_idx_column_types[i];

        Field min_val;
        data_type->deserializeBinary(min_val, *file);
        Field max_val;
        data_type->deserializeBinary(max_val, *file);

        hyperrectangle.emplace_back(min_val, true, max_val, true);
    }
    initialized = true;
}

void IMergeTreeDataPart::MinMaxIndex::store(
    const MergeTreeData & data, const DiskPtr & disk_, const String & part_path, Checksums & out_checksums) const
{
    store(data.minmax_idx_columns, data.minmax_idx_column_types, disk_, part_path, out_checksums);
}

void IMergeTreeDataPart::MinMaxIndex::store(
    const Names & column_names,
    const DataTypes & data_types,
    const DiskPtr & disk_,
    const String & part_path,
    Checksums & out_checksums) const
{
    if (!initialized)
        throw Exception("Attempt to store uninitialized MinMax index for part " + part_path + ". This is a bug.",
            ErrorCodes::LOGICAL_ERROR);

    for (size_t i = 0; i < column_names.size(); ++i)
    {
        String file_name = "minmax_" + escapeForFileName(column_names[i]) + ".idx";
        const DataTypePtr & data_type = data_types.at(i);

        auto out = disk_->writeFile(part_path + file_name);
        HashingWriteBuffer out_hashing(*out);
        data_type->serializeBinary(hyperrectangle[i].left, out_hashing);
        data_type->serializeBinary(hyperrectangle[i].right, out_hashing);
        out_hashing.next();
        out_checksums.files[file_name].file_size = out_hashing.count();
        out_checksums.files[file_name].file_hash = out_hashing.getHash();
        out->finalize();
    }
}

void IMergeTreeDataPart::MinMaxIndex::update(const Block & block, const Names & column_names)
{
    if (!initialized)
        hyperrectangle.reserve(column_names.size());

    for (size_t i = 0; i < column_names.size(); ++i)
    {
        FieldRef min_value;
        FieldRef max_value;
        const ColumnWithTypeAndName & column = block.getByName(column_names[i]);
        column.column->getExtremes(min_value, max_value);

        if (!initialized)
            hyperrectangle.emplace_back(min_value, true, max_value, true);
        else
        {
            hyperrectangle[i].left = std::min(hyperrectangle[i].left, min_value);
            hyperrectangle[i].right = std::max(hyperrectangle[i].right, max_value);
        }
    }

    initialized = true;
}

void IMergeTreeDataPart::MinMaxIndex::merge(const MinMaxIndex & other)
{
    if (!other.initialized)
        return;

    if (!initialized)
    {
        hyperrectangle = other.hyperrectangle;
        initialized = true;
    }
    else
    {
        for (size_t i = 0; i < hyperrectangle.size(); ++i)
        {
            hyperrectangle[i].left = std::min(hyperrectangle[i].left, other.hyperrectangle[i].left);
            hyperrectangle[i].right = std::max(hyperrectangle[i].right, other.hyperrectangle[i].right);
        }
    }
}


static void incrementMetric(IMergeTreeDataPart::State state)
{
    switch (state)
    {
        case IMergeTreeDataPart::State::Temporary:
            CurrentMetrics::add(CurrentMetrics::PartsTemporary);
            return;
        case IMergeTreeDataPart::State::PreCommitted:
            CurrentMetrics::add(CurrentMetrics::PartsPreCommitted);
            return;
        case IMergeTreeDataPart::State::Committed:
            CurrentMetrics::add(CurrentMetrics::PartsCommitted);
            return;
        case IMergeTreeDataPart::State::Outdated:
            CurrentMetrics::add(CurrentMetrics::PartsOutdated);
            return;
        case IMergeTreeDataPart::State::Deleting:
            CurrentMetrics::add(CurrentMetrics::PartsDeleting);
            return;
        case IMergeTreeDataPart::State::DeleteOnDestroy:
            CurrentMetrics::add(CurrentMetrics::PartsDeleteOnDestroy);
            return;
    }

    __builtin_unreachable();
}

static void decrementMetric(IMergeTreeDataPart::State state)
{
    switch (state)
    {
        case IMergeTreeDataPart::State::Temporary:
            CurrentMetrics::sub(CurrentMetrics::PartsTemporary);
            return;
        case IMergeTreeDataPart::State::PreCommitted:
            CurrentMetrics::sub(CurrentMetrics::PartsPreCommitted);
            return;
        case IMergeTreeDataPart::State::Committed:
            CurrentMetrics::sub(CurrentMetrics::PartsCommitted);
            return;
        case IMergeTreeDataPart::State::Outdated:
            CurrentMetrics::sub(CurrentMetrics::PartsOutdated);
            return;
        case IMergeTreeDataPart::State::Deleting:
            CurrentMetrics::sub(CurrentMetrics::PartsDeleting);
            return;
        case IMergeTreeDataPart::State::DeleteOnDestroy:
            CurrentMetrics::sub(CurrentMetrics::PartsDeleteOnDestroy);
            return;
    }

    __builtin_unreachable();
}


IMergeTreeDataPart::IMergeTreeDataPart(
    MergeTreeData & storage_, const String & name_, const VolumePtr & volume_, const std::optional<String> & relative_path_, Type part_type_)
    : storage(storage_)
    , name(name_)
    , info(MergeTreePartInfo::fromPartName(name_, storage.format_version))
    , volume(volume_)
    , relative_path(relative_path_.value_or(name_))
    , index_granularity_info(storage_, part_type_)
    , part_type(part_type_)
{
    incrementMetric(state);
}

IMergeTreeDataPart::IMergeTreeDataPart(
    const MergeTreeData & storage_,
    const String & name_,
    const MergeTreePartInfo & info_,
    const VolumePtr & volume_,
    const std::optional<String> & relative_path_,
    Type part_type_)
    : storage(storage_)
    , name(name_)
    , info(info_)
    , volume(volume_)
    , relative_path(relative_path_.value_or(name_))
    , index_granularity_info(storage_, part_type_)
    , part_type(part_type_)
{
    incrementMetric(state);
}

IMergeTreeDataPart::~IMergeTreeDataPart()
{
    decrementMetric(state);
}


String IMergeTreeDataPart::getNewName(const MergeTreePartInfo & new_part_info) const
{
    if (storage.format_version < MERGE_TREE_DATA_MIN_FORMAT_VERSION_WITH_CUSTOM_PARTITIONING)
    {
        /// NOTE: getting min and max dates from the part name (instead of part data) because we want
        /// the merged part name be determined only by source part names.
        /// It is simpler this way when the real min and max dates for the block range can change
        /// (e.g. after an ALTER DELETE command).
        DayNum min_date;
        DayNum max_date;
        MergeTreePartInfo::parseMinMaxDatesFromPartName(name, min_date, max_date);
        return new_part_info.getPartNameV0(min_date, max_date);
    }
    else
        return new_part_info.getPartName();
}

std::optional<size_t> IMergeTreeDataPart::getColumnPosition(const String & column_name) const
{
    auto it = column_name_to_position.find(column_name);
    if (it == column_name_to_position.end())
        return {};
    return it->second;
}


void IMergeTreeDataPart::setState(IMergeTreeDataPart::State new_state) const
{
    decrementMetric(state);
    state = new_state;
    incrementMetric(state);
}

IMergeTreeDataPart::State IMergeTreeDataPart::getState() const
{
    return state;
}


DayNum IMergeTreeDataPart::getMinDate() const
{
    if (storage.minmax_idx_date_column_pos != -1 && minmax_idx.initialized)
        return DayNum(minmax_idx.hyperrectangle[storage.minmax_idx_date_column_pos].left.get<UInt64>());
    else
        return DayNum();
}


DayNum IMergeTreeDataPart::getMaxDate() const
{
    if (storage.minmax_idx_date_column_pos != -1 && minmax_idx.initialized)
        return DayNum(minmax_idx.hyperrectangle[storage.minmax_idx_date_column_pos].right.get<UInt64>());
    else
        return DayNum();
}

time_t IMergeTreeDataPart::getMinTime() const
{
    if (storage.minmax_idx_time_column_pos != -1 && minmax_idx.initialized)
        return minmax_idx.hyperrectangle[storage.minmax_idx_time_column_pos].left.get<UInt64>();
    else
        return 0;
}


time_t IMergeTreeDataPart::getMaxTime() const
{
    if (storage.minmax_idx_time_column_pos != -1 && minmax_idx.initialized)
        return minmax_idx.hyperrectangle[storage.minmax_idx_time_column_pos].right.get<UInt64>();
    else
        return 0;
}

void IMergeTreeDataPart::setColumns(const NamesAndTypesList & new_columns)
{
    columns = new_columns;
    column_name_to_position.clear();
    column_name_to_position.reserve(new_columns.size());
    size_t pos = 0;
    for (const auto & column : columns)
    {
        column_name_to_position.emplace(column.name, pos);
        for (const auto & subcolumn : column.type->getSubcolumnNames())
            column_name_to_position.emplace(Nested::concatenateName(column.name, subcolumn), pos);
        ++pos;
    }
}

void IMergeTreeDataPart::removeIfNeeded()
{
    if (state == State::DeleteOnDestroy || is_temp)
    {
        try
        {
            auto path = getFullRelativePath();

            if (!volume->getDisk()->exists(path))
                return;

            if (is_temp)
            {
                String file_name = fileName(relative_path);

                if (file_name.empty())
                    throw Exception("relative_path " + relative_path + " of part " + name + " is invalid or not set", ErrorCodes::LOGICAL_ERROR);

                if (!startsWith(file_name, "tmp"))
                {
                    LOG_ERROR(storage.log, "~DataPart() should remove part {} but its name doesn't start with tmp. Too suspicious, keeping the part.", path);
                    return;
                }
            }

            remove(false);

            if (state == State::DeleteOnDestroy)
            {
                LOG_TRACE(storage.log, "Removed part from old location {}", path);
            }
        }
        catch (...)
        {
            tryLogCurrentException(__PRETTY_FUNCTION__);
        }
    }
}


UInt64 IMergeTreeDataPart::getIndexSizeInBytes() const
{
    UInt64 res = 0;
    for (const ColumnPtr & column : index)
        res += column->byteSize();
    return res;
}

UInt64 IMergeTreeDataPart::getIndexSizeInAllocatedBytes() const
{
    UInt64 res = 0;
    for (const ColumnPtr & column : index)
        res += column->allocatedBytes();
    return res;
}

String IMergeTreeDataPart::stateToString(IMergeTreeDataPart::State state)
{
    switch (state)
    {
        case State::Temporary:
            return "Temporary";
        case State::PreCommitted:
            return "PreCommitted";
        case State::Committed:
            return "Committed";
        case State::Outdated:
            return "Outdated";
        case State::Deleting:
            return "Deleting";
        case State::DeleteOnDestroy:
            return "DeleteOnDestroy";
    }

    __builtin_unreachable();
}

String IMergeTreeDataPart::stateString() const
{
    return stateToString(state);
}

void IMergeTreeDataPart::assertState(const std::initializer_list<IMergeTreeDataPart::State> & affordable_states) const
{
    if (!checkState(affordable_states))
    {
        String states_str;
        for (auto affordable_state : affordable_states)
            states_str += stateToString(affordable_state) + " ";

        throw Exception("Unexpected state of part " + getNameWithState() + ". Expected: " + states_str, ErrorCodes::NOT_FOUND_EXPECTED_DATA_PART);
    }
}

void IMergeTreeDataPart::assertOnDisk() const
{
    if (!isStoredOnDisk())
        throw Exception("Data part '" + name + "' with type '"
            + getType().toString() + "' is not stored on disk", ErrorCodes::LOGICAL_ERROR);
}


UInt64 IMergeTreeDataPart::getMarksCount() const
{
    return index_granularity.getMarksCount();
}

size_t IMergeTreeDataPart::getFileSizeOrZero(const String & file_name) const
{
    auto checksum = checksums.files.find(file_name);
    if (checksum == checksums.files.end())
        return 0;
    return checksum->second.file_size;
}

String IMergeTreeDataPart::getColumnNameWithMinimumCompressedSize(const StorageMetadataPtr & metadata_snapshot) const
{
    const auto & storage_columns = metadata_snapshot->getColumns().getAllPhysical();
    auto alter_conversions = storage.getAlterConversionsForPart(shared_from_this());

    std::optional<std::string> minimum_size_column;
    UInt64 minimum_size = std::numeric_limits<UInt64>::max();

    for (const auto & column : storage_columns)
    {
        auto column_name = column.name;
        auto column_type = column.type;
        if (alter_conversions.isColumnRenamed(column.name))
            column_name = alter_conversions.getColumnOldName(column.name);

        if (!hasColumnFiles(column))
            continue;

        const auto size = getColumnSize(column_name, *column_type).data_compressed;
        if (size < minimum_size)
        {
            minimum_size = size;
            minimum_size_column = column_name;
        }
    }

    if (!minimum_size_column)
        throw Exception("Could not find a column of minimum size in MergeTree, part " + getFullPath(), ErrorCodes::LOGICAL_ERROR);

    return *minimum_size_column;
}

String IMergeTreeDataPart::getFullPath() const
{
    if (relative_path.empty())
        throw Exception("Part relative_path cannot be empty. It's bug.", ErrorCodes::LOGICAL_ERROR);

    return storage.getFullPathOnDisk(volume->getDisk()) + relative_path + "/";
}

String IMergeTreeDataPart::getFullRelativePath() const
{
    if (relative_path.empty())
        throw Exception("Part relative_path cannot be empty. It's bug.", ErrorCodes::LOGICAL_ERROR);

    return storage.relative_data_path + relative_path + "/";
}

void IMergeTreeDataPart::loadColumnsChecksumsIndexes(bool require_columns_checksums, bool check_consistency)
{
    assertOnDisk();

    /// Memory should not be limited during ATTACH TABLE query.
    /// This is already true at the server startup but must be also ensured for manual table ATTACH.
    /// Motivation: memory for index is shared between queries - not belong to the query itself.
    MemoryTracker::BlockerInThread temporarily_disable_memory_tracker(VariableContext::Global);

    loadUUID();
    loadColumns(require_columns_checksums);
    loadChecksums(require_columns_checksums);
    loadIndexGranularity();
    calculateColumnsSizesOnDisk();
    loadIndex();     /// Must be called after loadIndexGranularity as it uses the value of `index_granularity`
    loadRowsCount(); /// Must be called after loadIndexGranularity() as it uses the value of `index_granularity`.
    loadPartitionAndMinMaxIndex();
    loadTTLInfos();
    if (check_consistency)
        checkConsistency(require_columns_checksums);
    loadDefaultCompressionCodec();

}

void IMergeTreeDataPart::loadIndexGranularity()
{
    throw Exception("Method 'loadIndexGranularity' is not implemented for part with type " + getType().toString(), ErrorCodes::NOT_IMPLEMENTED);
}

void IMergeTreeDataPart::loadIndex()
{
    /// It can be empty in case of mutations
    if (!index_granularity.isInitialized())
        throw Exception("Index granularity is not loaded before index loading", ErrorCodes::LOGICAL_ERROR);

    auto metadata_snapshot = storage.getInMemoryMetadataPtr();
    const auto & primary_key = metadata_snapshot->getPrimaryKey();
    size_t key_size = primary_key.column_names.size();

    if (key_size)
    {
        MutableColumns loaded_index;
        loaded_index.resize(key_size);

        for (size_t i = 0; i < key_size; ++i)
        {
            loaded_index[i] = primary_key.data_types[i]->createColumn();
            loaded_index[i]->reserve(index_granularity.getMarksCount());
        }

        String index_path = getFullRelativePath() + "primary.idx";
        auto index_file = openForReading(volume->getDisk(), index_path);

        size_t marks_count = index_granularity.getMarksCount();

        for (size_t i = 0; i < marks_count; ++i) //-V756
            for (size_t j = 0; j < key_size; ++j)
                primary_key.data_types[j]->deserializeBinary(*loaded_index[j], *index_file);

        for (size_t i = 0; i < key_size; ++i)
        {
            loaded_index[i]->protect();
            if (loaded_index[i]->size() != marks_count)
                throw Exception("Cannot read all data from index file " + index_path
                    + "(expected size: " + toString(marks_count) + ", read: " + toString(loaded_index[i]->size()) + ")",
                    ErrorCodes::CANNOT_READ_ALL_DATA);
        }

        if (!index_file->eof())
            throw Exception("Index file " + fullPath(volume->getDisk(), index_path) + " is unexpectedly long", ErrorCodes::EXPECTED_END_OF_FILE);

        index.assign(std::make_move_iterator(loaded_index.begin()), std::make_move_iterator(loaded_index.end()));
    }
}

NameSet IMergeTreeDataPart::getFileNamesWithoutChecksums() const
{
    if (!isStoredOnDisk())
        return {};

    NameSet result = {"checksums.txt", "columns.txt"};
    String default_codec_path = getFullRelativePath() + DEFAULT_COMPRESSION_CODEC_FILE_NAME;

    if (volume->getDisk()->exists(default_codec_path))
        result.emplace(DEFAULT_COMPRESSION_CODEC_FILE_NAME);

    return result;
}

void IMergeTreeDataPart::loadDefaultCompressionCodec()
{
    /// In memory parts doesn't have any compression
    if (!isStoredOnDisk())
    {
        default_codec = CompressionCodecFactory::instance().get("NONE", {});
        return;
    }

    String path = getFullRelativePath() + DEFAULT_COMPRESSION_CODEC_FILE_NAME;
    if (!volume->getDisk()->exists(path))
    {
        default_codec = detectDefaultCompressionCodec();
    }
    else
    {

        auto file_buf = openForReading(volume->getDisk(), path);
        String codec_line;
        readEscapedStringUntilEOL(codec_line, *file_buf);

        ReadBufferFromString buf(codec_line);

        if (!checkString("CODEC", buf))
        {
            LOG_WARNING(storage.log, "Cannot parse default codec for part {} from file {}, content '{}'. Default compression codec will be deduced automatically, from data on disk", name, path, codec_line);
            default_codec = detectDefaultCompressionCodec();
        }

        try
        {
            ParserCodec codec_parser;
            auto codec_ast = parseQuery(codec_parser, codec_line.data() + buf.getPosition(), codec_line.data() + codec_line.length(), "codec parser", 0, DBMS_DEFAULT_MAX_PARSER_DEPTH);
            default_codec = CompressionCodecFactory::instance().get(codec_ast, {});
        }
        catch (const DB::Exception & ex)
        {
            LOG_WARNING(storage.log, "Cannot parse default codec for part {} from file {}, content '{}', error '{}'. Default compression codec will be deduced automatically, from data on disk.", name, path, codec_line, ex.what());
            default_codec = detectDefaultCompressionCodec();
        }
    }
}

CompressionCodecPtr IMergeTreeDataPart::detectDefaultCompressionCodec() const
{
    /// In memory parts doesn't have any compression
    if (!isStoredOnDisk())
        return CompressionCodecFactory::instance().get("NONE", {});

    auto metadata_snapshot = storage.getInMemoryMetadataPtr();

    const auto & storage_columns = metadata_snapshot->getColumns();
    CompressionCodecPtr result = nullptr;
    for (const auto & part_column : columns)
    {
        /// It was compressed with default codec and it's not empty
        auto column_size = getColumnSize(part_column.name, *part_column.type);
        if (column_size.data_compressed != 0 && !storage_columns.hasCompressionCodec(part_column.name))
        {
            String path_to_data_file;
            part_column.type->enumerateStreams([&](const IDataType::SubstreamPath & substream_path, const IDataType & /* substream_type */)
            {
                if (path_to_data_file.empty())
                {
                    String candidate_path = getFullRelativePath() + IDataType::getFileNameForStream(part_column, substream_path) + ".bin";

                    /// We can have existing, but empty .bin files. Example: LowCardinality(Nullable(...)) columns and column_name.dict.null.bin file.
                    if (volume->getDisk()->exists(candidate_path) && volume->getDisk()->getFileSize(candidate_path) != 0)
                        path_to_data_file = candidate_path;
                }
            });

            if (path_to_data_file.empty())
            {
                LOG_WARNING(storage.log, "Part's {} column {} has non zero data compressed size, but all data files don't exist or empty", name, backQuoteIfNeed(part_column.name));
                continue;
            }

            result = getCompressionCodecForFile(volume->getDisk(), path_to_data_file);
            break;
        }
    }

    if (!result)
        result = CompressionCodecFactory::instance().getDefaultCodec();

    return result;
}

void IMergeTreeDataPart::loadPartitionAndMinMaxIndex()
{
    if (storage.format_version < MERGE_TREE_DATA_MIN_FORMAT_VERSION_WITH_CUSTOM_PARTITIONING)
    {
        DayNum min_date;
        DayNum max_date;
        MergeTreePartInfo::parseMinMaxDatesFromPartName(name, min_date, max_date);

        const auto & date_lut = DateLUT::instance();
        partition = MergeTreePartition(date_lut.toNumYYYYMM(min_date));
        minmax_idx = MinMaxIndex(min_date, max_date);
    }
    else
    {
        String path = getFullRelativePath();
        partition.load(storage, volume->getDisk(), path);
        if (!isEmpty())
            minmax_idx.load(storage, volume->getDisk(), path);
    }

    auto metadata_snapshot = storage.getInMemoryMetadataPtr();
    String calculated_partition_id = partition.getID(metadata_snapshot->getPartitionKey().sample_block);
    if (calculated_partition_id != info.partition_id)
        throw Exception(
            "While loading part " + getFullPath() + ": calculated partition ID: " + calculated_partition_id
            + " differs from partition ID in part name: " + info.partition_id,
            ErrorCodes::CORRUPTED_DATA);
}

void IMergeTreeDataPart::loadChecksums(bool require)
{
    String path = getFullRelativePath() + "checksums.txt";
    if (volume->getDisk()->exists(path))
    {
        auto buf = openForReading(volume->getDisk(), path);
        if (checksums.read(*buf))
        {
            assertEOF(*buf);
            bytes_on_disk = checksums.getTotalSizeOnDisk();
        }
        else
            bytes_on_disk = calculateTotalSizeOnDisk(volume->getDisk(), getFullRelativePath());
    }
    else
    {
        if (require)
            throw Exception("No checksums.txt in part " + name, ErrorCodes::NO_FILE_IN_DATA_PART);

        /// If the checksums file is not present, calculate the checksums and write them to disk.
        /// Check the data while we are at it.
        LOG_WARNING(storage.log, "Checksums for part {} not found. Will calculate them from data on disk.", name);
        checksums = checkDataPart(shared_from_this(), false);
        {
            auto out = volume->getDisk()->writeFile(getFullRelativePath() + "checksums.txt.tmp", 4096);
            checksums.write(*out);
        }

        volume->getDisk()->moveFile(getFullRelativePath() + "checksums.txt.tmp", getFullRelativePath() + "checksums.txt");

        bytes_on_disk = checksums.getTotalSizeOnDisk();
    }
}

void IMergeTreeDataPart::loadRowsCount()
{
    String path = getFullRelativePath() + "count.txt";
    if (index_granularity.empty())
    {
        rows_count = 0;
    }
    else if (storage.format_version >= MERGE_TREE_DATA_MIN_FORMAT_VERSION_WITH_CUSTOM_PARTITIONING || part_type == Type::COMPACT)
    {
        if (!volume->getDisk()->exists(path))
            throw Exception("No count.txt in part " + name, ErrorCodes::NO_FILE_IN_DATA_PART);

        auto buf = openForReading(volume->getDisk(), path);
        readIntText(rows_count, *buf);
        assertEOF(*buf);

#ifndef NDEBUG
        /// columns have to be loaded
        for (const auto & column : getColumns())
        {
            /// Most trivial types
            if (column.type->isValueRepresentedByNumber() && !column.type->haveSubtypes())
            {
                auto size = getColumnSize(column.name, *column.type);

                if (size.data_uncompressed == 0)
                    continue;

                size_t rows_in_column = size.data_uncompressed / column.type->getSizeOfValueInMemory();
                if (rows_in_column != rows_count)
                {
                    throw Exception(
                        ErrorCodes::LOGICAL_ERROR,
                        "Column {} has rows count {} according to size in memory "
                        "and size of single value, but data part {} has {} rows", backQuote(column.name), rows_in_column, name, rows_count);
                }

                size_t last_possibly_incomplete_mark_rows = index_granularity.getLastNonFinalMarkRows();
                /// All this rows have to be written in column
                size_t index_granularity_without_last_mark = index_granularity.getTotalRows() - last_possibly_incomplete_mark_rows;
                /// We have more rows in column than in index granularity without last possibly incomplete mark
                if (rows_in_column < index_granularity_without_last_mark)
                {
                    throw Exception(
                        ErrorCodes::LOGICAL_ERROR,
                        "Column {} has rows count {} according to size in memory "
                        "and size of single value, but index granularity in part {} without last mark has {} rows, which is more than in column",
                        backQuote(column.name), rows_in_column, name, index_granularity.getTotalRows());
                }

                /// In last mark we actually written less or equal rows than stored in last mark of index granularity
                if (rows_in_column - index_granularity_without_last_mark > last_possibly_incomplete_mark_rows)
                {
                     throw Exception(
                        ErrorCodes::LOGICAL_ERROR,
                        "Column {} has rows count {} in last mark according to size in memory "
                        "and size of single value, but index granularity in part {} in last mark has {} rows which is less than in column",
                        backQuote(column.name), rows_in_column - index_granularity_without_last_mark, name, last_possibly_incomplete_mark_rows);
                }
            }
        }
#endif
    }
    else
    {
        for (const NameAndTypePair & column : columns)
        {
            ColumnPtr column_col = column.type->createColumn();
            if (!column_col->isFixedAndContiguous() || column_col->lowCardinality())
                continue;

            size_t column_size = getColumnSize(column.name, *column.type).data_uncompressed;
            if (!column_size)
                continue;

            size_t sizeof_field = column_col->sizeOfValueIfFixed();
            rows_count = column_size / sizeof_field;

            if (column_size % sizeof_field != 0)
            {
                throw Exception(
                    "Uncompressed size of column " + column.name + "(" + toString(column_size)
                    + ") is not divisible by the size of value (" + toString(sizeof_field) + ")",
                    ErrorCodes::LOGICAL_ERROR);
            }

            size_t last_mark_index_granularity = index_granularity.getLastNonFinalMarkRows();
            size_t rows_approx = index_granularity.getTotalRows();
            if (!(rows_count <= rows_approx && rows_approx < rows_count + last_mark_index_granularity))
                throw Exception(
                    "Unexpected size of column " + column.name + ": " + toString(rows_count) + " rows, expected "
                    + toString(rows_approx) + "+-" + toString(last_mark_index_granularity) + " rows according to the index",
                    ErrorCodes::LOGICAL_ERROR);

            return;
        }

        throw Exception("Data part doesn't contain fixed size column (even Date column)", ErrorCodes::LOGICAL_ERROR);
    }
}

void IMergeTreeDataPart::loadTTLInfos()
{
    String path = getFullRelativePath() + "ttl.txt";
    if (volume->getDisk()->exists(path))
    {
        auto in = openForReading(volume->getDisk(), path);
        assertString("ttl format version: ", *in);
        size_t format_version;
        readText(format_version, *in);
        assertChar('\n', *in);

        if (format_version == 1)
        {
            try
            {
                ttl_infos.read(*in);
            }
            catch (const JSONException &)
            {
                throw Exception("Error while parsing file ttl.txt in part: " + name, ErrorCodes::BAD_TTL_FILE);
            }
        }
        else
            throw Exception("Unknown ttl format version: " + toString(format_version), ErrorCodes::BAD_TTL_FILE);
    }
}

void IMergeTreeDataPart::loadUUID()
{
    String path = getFullRelativePath() + UUID_FILE_NAME;

    if (volume->getDisk()->exists(path))
    {
        auto in = openForReading(volume->getDisk(), path);
        readText(uuid, *in);
        if (uuid == UUIDHelpers::Nil)
            throw Exception("Unexpected empty " + String(UUID_FILE_NAME) + " in part: " + name, ErrorCodes::LOGICAL_ERROR);
    }
}

void IMergeTreeDataPart::loadColumns(bool require)
{
    String path = getFullRelativePath() + "columns.txt";
    auto metadata_snapshot = storage.getInMemoryMetadataPtr();
    if (!volume->getDisk()->exists(path))
    {
        /// We can get list of columns only from columns.txt in compact parts.
        if (require || part_type == Type::COMPACT)
            throw Exception("No columns.txt in part " + name + ", expected path " + path + " on drive " + volume->getDisk()->getName(),
                ErrorCodes::NO_FILE_IN_DATA_PART);

        /// If there is no file with a list of columns, write it down.
        for (const NameAndTypePair & column : metadata_snapshot->getColumns().getAllPhysical())
            if (volume->getDisk()->exists(getFullRelativePath() + getFileNameForColumn(column) + ".bin"))
                columns.push_back(column);

        if (columns.empty())
            throw Exception("No columns in part " + name, ErrorCodes::NO_FILE_IN_DATA_PART);

        {
            auto buf = volume->getDisk()->writeFile(path + ".tmp", 4096);
            columns.writeText(*buf);
        }
        volume->getDisk()->moveFile(path + ".tmp", path);
    }
    else
    {
        columns.readText(*volume->getDisk()->readFile(path));
    }

    size_t pos = 0;
    for (const auto & column : columns)
        column_name_to_position.emplace(column.name, pos++);
}

bool IMergeTreeDataPart::shallParticipateInMerges(const StoragePolicyPtr & storage_policy) const
{
    /// `IMergeTreeDataPart::volume` describes space where current part belongs, and holds
    /// `SingleDiskVolume` object which does not contain up-to-date settings of corresponding volume.
    /// Therefore we shall obtain volume from storage policy.
    auto volume_ptr = storage_policy->getVolume(storage_policy->getVolumeIndexByDisk(volume->getDisk()));

    return !volume_ptr->areMergesAvoided();
}

UInt64 IMergeTreeDataPart::calculateTotalSizeOnDisk(const DiskPtr & disk_, const String & from)
{
    if (disk_->isFile(from))
        return disk_->getFileSize(from);
    std::vector<std::string> files;
    disk_->listFiles(from, files);
    UInt64 res = 0;
    for (const auto & file : files)
        res += calculateTotalSizeOnDisk(disk_, from + file);
    return res;
}


void IMergeTreeDataPart::renameTo(const String & new_relative_path, bool remove_new_dir_if_exists) const
{
    assertOnDisk();

    String from = getFullRelativePath();
    String to = storage.relative_data_path + new_relative_path + "/";

    if (!volume->getDisk()->exists(from))
        throw Exception("Part directory " + fullPath(volume->getDisk(), from) + " doesn't exist. Most likely it is a logical error.", ErrorCodes::FILE_DOESNT_EXIST);

    if (volume->getDisk()->exists(to))
    {
        if (remove_new_dir_if_exists)
        {
            Names files;
            volume->getDisk()->listFiles(to, files);

            LOG_WARNING(storage.log, "Part directory {} already exists and contains {} files. Removing it.", fullPath(volume->getDisk(), to), files.size());

            volume->getDisk()->removeRecursive(to);
        }
        else
        {
            throw Exception("Part directory " + fullPath(volume->getDisk(), to) + " already exists", ErrorCodes::DIRECTORY_ALREADY_EXISTS);
        }
    }

    volume->getDisk()->setLastModified(from, Poco::Timestamp::fromEpochTime(time(nullptr)));
    volume->getDisk()->moveFile(from, to);
    String old_relative_path = relative_path;
    relative_path = new_relative_path;
<<<<<<< HEAD
    lockSharedData();
    unlockSharedData(old_relative_path);
=======

    std::optional<DirectorySyncGuard> sync_guard;
    if (storage.getSettings()->fsync_part_directory)
        sync_guard.emplace(volume->getDisk(), to);
>>>>>>> 70d9c7ea
}


void IMergeTreeDataPart::remove(bool keep_s3) const
{
    if (!isStoredOnDisk())
        return;

    if (relative_path.empty())
        throw Exception("Part relative_path cannot be empty. This is bug.", ErrorCodes::LOGICAL_ERROR);

    /** Atomic directory removal:
      * - rename directory to temporary name;
      * - remove it recursive.
      *
      * For temporary name we use "delete_tmp_" prefix.
      *
      * NOTE: We cannot use "tmp_delete_" prefix, because there is a second thread,
      *  that calls "clearOldTemporaryDirectories" and removes all directories, that begin with "tmp_" and are old enough.
      * But when we removing data part, it can be old enough. And rename doesn't change mtime.
      * And a race condition can happen that will lead to "File not found" error here.
      */

    String from = storage.relative_data_path + relative_path;
    String to = storage.relative_data_path + "delete_tmp_" + name;
    // TODO directory delete_tmp_<name> is never removed if server crashes before returning from this function

    if (volume->getDisk()->exists(to))
    {
        LOG_WARNING(storage.log, "Directory {} (to which part must be renamed before removing) already exists. Most likely this is due to unclean restart. Removing it.", fullPath(volume->getDisk(), to));

        try
        {
            volume->getDisk()->removeSharedRecursive(to + "/", keep_s3);
        }
        catch (...)
        {
            LOG_ERROR(storage.log, "Cannot recursively remove directory {}. Exception: {}", fullPath(volume->getDisk(), to), getCurrentExceptionMessage(false));
            throw;
        }
    }

    try
    {
        volume->getDisk()->moveFile(from, to);
    }
    catch (const Poco::FileNotFoundException &)
    {
        LOG_ERROR(storage.log, "Directory {} (part to remove) doesn't exist or one of nested files has gone. Most likely this is due to manual removing. This should be discouraged. Ignoring.", fullPath(volume->getDisk(), to));

        return;
    }

    if (checksums.empty())
    {
        /// If the part is not completely written, we cannot use fast path by listing files.
        volume->getDisk()->removeSharedRecursive(to + "/", keep_s3);
    }
    else
    {
        try
        {
            /// Remove each expected file in directory, then remove directory itself.

    #if !__clang__
    #    pragma GCC diagnostic push
    #    pragma GCC diagnostic ignored "-Wunused-variable"
    #endif
            for (const auto & [file, _] : checksums.files)
<<<<<<< HEAD
                volume->getDisk()->removeShared(to + "/" + file, keep_s3);
=======
                volume->getDisk()->removeFile(to + "/" + file);
>>>>>>> 70d9c7ea
    #if !__clang__
    #    pragma GCC diagnostic pop
    #endif

            for (const auto & file : {"checksums.txt", "columns.txt"})
<<<<<<< HEAD
                volume->getDisk()->removeShared(to + "/" + file, keep_s3);

            volume->getDisk()->removeSharedIfExists(to + "/" + DEFAULT_COMPRESSION_CODEC_FILE_NAME, keep_s3);
            volume->getDisk()->removeSharedIfExists(to + "/" + DELETE_ON_DESTROY_MARKER_FILE_NAME, keep_s3);

            volume->getDisk()->removeShared(to, keep_s3);
=======
                volume->getDisk()->removeFile(to + "/" + file);

            volume->getDisk()->removeFileIfExists(to + "/" + DEFAULT_COMPRESSION_CODEC_FILE_NAME);
            volume->getDisk()->removeFileIfExists(to + "/" + DELETE_ON_DESTROY_MARKER_FILE_NAME);

            volume->getDisk()->removeDirectory(to);
>>>>>>> 70d9c7ea
        }
        catch (...)
        {
            /// Recursive directory removal does many excessive "stat" syscalls under the hood.

            LOG_ERROR(storage.log, "Cannot quickly remove directory {} by removing files; fallback to recursive removal. Reason: {}", fullPath(volume->getDisk(), to), getCurrentExceptionMessage(false));

            volume->getDisk()->removeSharedRecursive(to + "/", keep_s3);
        }
    }
}

String IMergeTreeDataPart::getRelativePathForPrefix(const String & prefix) const
{
    String res;

    /** If you need to detach a part, and directory into which we want to rename it already exists,
        *  we will rename to the directory with the name to which the suffix is added in the form of "_tryN".
        * This is done only in the case of `to_detached`, because it is assumed that in this case the exact name does not matter.
        * No more than 10 attempts are made so that there are not too many junk directories left.
        */
    for (int try_no = 0; try_no < 10; try_no++)
    {
        res = (prefix.empty() ? "" : prefix + "_") + name + (try_no ? "_try" + DB::toString(try_no) : "");

        if (!volume->getDisk()->exists(getFullRelativePath() + res))
            return res;

        LOG_WARNING(storage.log, "Directory {} (to detach to) already exists. Will detach to directory with '_tryN' suffix.", res);
    }

    return res;
}

String IMergeTreeDataPart::getRelativePathForDetachedPart(const String & prefix) const
{
    /// Do not allow underscores in the prefix because they are used as separators.
    assert(prefix.find_first_of('_') == String::npos);
    return "detached/" + getRelativePathForPrefix(prefix);
}

void IMergeTreeDataPart::renameToDetached(const String & prefix) const
{
    renameTo(getRelativePathForDetachedPart(prefix), true);
}

void IMergeTreeDataPart::makeCloneInDetached(const String & prefix, const StorageMetadataPtr & /*metadata_snapshot*/) const
{
    String destination_path = storage.relative_data_path + getRelativePathForDetachedPart(prefix);

    /// Backup is not recursive (max_level is 0), so do not copy inner directories
    localBackup(volume->getDisk(), getFullRelativePath(), destination_path, 0);
    volume->getDisk()->removeFileIfExists(destination_path + "/" + DELETE_ON_DESTROY_MARKER_FILE_NAME);
}

void IMergeTreeDataPart::makeCloneOnDisk(const DiskPtr & disk, const String & directory_name) const
{
    assertOnDisk();

    if (disk->getName() == volume->getDisk()->getName())
        throw Exception("Can not clone data part " + name + " to same disk " + volume->getDisk()->getName(), ErrorCodes::LOGICAL_ERROR);
    if (directory_name.empty())
        throw Exception("Can not clone data part " + name + " to empty directory.", ErrorCodes::LOGICAL_ERROR);

    String path_to_clone = storage.relative_data_path + directory_name + '/';

    if (disk->exists(path_to_clone + relative_path))
    {
        LOG_WARNING(storage.log, "Path " + fullPath(disk, path_to_clone + relative_path) + " already exists. Will remove it and clone again.");
        disk->removeRecursive(path_to_clone + relative_path + '/');
    }
    disk->createDirectories(path_to_clone);

<<<<<<< HEAD
    bool is_fetched = false;

    if (disk->getType() == "s3")
    {
        is_fetched = tryToFetchIfShared(disk, path_to_clone + "/" + name);
    }

    if (!is_fetched)
        volume->getDisk()->copy(getFullRelativePath(), disk, path_to_clone);
    volume->getDisk()->removeIfExists(path_to_clone + '/' + DELETE_ON_DESTROY_MARKER_FILE_NAME);
=======
    volume->getDisk()->copy(getFullRelativePath(), disk, path_to_clone);
    volume->getDisk()->removeFileIfExists(path_to_clone + '/' + DELETE_ON_DESTROY_MARKER_FILE_NAME);
>>>>>>> 70d9c7ea
}

void IMergeTreeDataPart::checkConsistencyBase() const
{
    String path = getFullRelativePath();

    auto metadata_snapshot = storage.getInMemoryMetadataPtr();
    const auto & pk = metadata_snapshot->getPrimaryKey();
    if (!checksums.empty())
    {
        if (!pk.column_names.empty() && !checksums.files.count("primary.idx"))
            throw Exception("No checksum for primary.idx", ErrorCodes::NO_FILE_IN_DATA_PART);

        if (storage.format_version >= MERGE_TREE_DATA_MIN_FORMAT_VERSION_WITH_CUSTOM_PARTITIONING)
        {
            if (!checksums.files.count("count.txt"))
                throw Exception("No checksum for count.txt", ErrorCodes::NO_FILE_IN_DATA_PART);

            if (metadata_snapshot->hasPartitionKey() && !checksums.files.count("partition.dat"))
                throw Exception("No checksum for partition.dat", ErrorCodes::NO_FILE_IN_DATA_PART);

            if (!isEmpty())
            {
                for (const String & col_name : storage.minmax_idx_columns)
                {
                    if (!checksums.files.count("minmax_" + escapeForFileName(col_name) + ".idx"))
                        throw Exception("No minmax idx file checksum for column " + col_name, ErrorCodes::NO_FILE_IN_DATA_PART);
                }
            }
        }

        checksums.checkSizes(volume->getDisk(), path);
    }
    else
    {
        auto check_file_not_empty = [&path](const DiskPtr & disk_, const String & file_path)
        {
            UInt64 file_size;
            if (!disk_->exists(file_path) || (file_size = disk_->getFileSize(file_path)) == 0)
                throw Exception("Part " + fullPath(disk_, path) + " is broken: " + fullPath(disk_, file_path) + " is empty", ErrorCodes::BAD_SIZE_OF_FILE_IN_DATA_PART);
            return file_size;
        };

        /// Check that the primary key index is not empty.
        if (!pk.column_names.empty())
            check_file_not_empty(volume->getDisk(), path + "primary.idx");

        if (storage.format_version >= MERGE_TREE_DATA_MIN_FORMAT_VERSION_WITH_CUSTOM_PARTITIONING)
        {
            check_file_not_empty(volume->getDisk(), path + "count.txt");

            if (metadata_snapshot->hasPartitionKey())
                check_file_not_empty(volume->getDisk(), path + "partition.dat");

            for (const String & col_name : storage.minmax_idx_columns)
                check_file_not_empty(volume->getDisk(), path + "minmax_" + escapeForFileName(col_name) + ".idx");
        }
    }
}

void IMergeTreeDataPart::checkConsistency(bool /* require_part_metadata */) const
{
    throw Exception("Method 'checkConsistency' is not implemented for part with type " + getType().toString(), ErrorCodes::NOT_IMPLEMENTED);
}


void IMergeTreeDataPart::calculateColumnsSizesOnDisk()
{
    if (getColumns().empty() || checksums.empty())
        throw Exception("Cannot calculate columns sizes when columns or checksums are not initialized", ErrorCodes::LOGICAL_ERROR);

    calculateEachColumnSizes(columns_sizes, total_columns_size);
}

ColumnSize IMergeTreeDataPart::getColumnSize(const String & column_name, const IDataType & /* type */) const
{
    /// For some types of parts columns_size maybe not calculated
    auto it = columns_sizes.find(column_name);
    if (it != columns_sizes.end())
        return it->second;

    return ColumnSize{};
}

void IMergeTreeDataPart::accumulateColumnSizes(ColumnToSize & column_to_size) const
{
    for (const auto & [column_name, size] : columns_sizes)
        column_to_size[column_name] = size.data_compressed;
}


bool IMergeTreeDataPart::checkAllTTLCalculated(const StorageMetadataPtr & metadata_snapshot) const
{
    if (!metadata_snapshot->hasAnyTTL())
        return false;

    if (metadata_snapshot->hasRowsTTL())
    {
        if (isEmpty()) /// All rows were finally deleted and we don't store TTL
            return true;
        else if (ttl_infos.table_ttl.min == 0)
            return false;
    }

    for (const auto & [column, desc] : metadata_snapshot->getColumnTTLs())
    {
        /// Part has this column, but we don't calculated TTL for it
        if (!ttl_infos.columns_ttl.count(column) && getColumns().contains(column))
            return false;
    }

    for (const auto & move_desc : metadata_snapshot->getMoveTTLs())
    {
        /// Move TTL is not calculated
        if (!ttl_infos.moves_ttl.count(move_desc.result_column))
            return false;
    }

    return true;
}

String IMergeTreeDataPart::getUniqueId() const
{
    String id;

    auto disk = volume->getDisk();

    if (disk->getType() == "s3")
        id = disk->getUniqueId(getFullRelativePath() + "checksums.txt");

    if (id.empty())
        throw Exception("Can't get unique S3 object", ErrorCodes::LOGICAL_ERROR);

    return id;
}

void IMergeTreeDataPart::lockSharedData() const
{
    if (!volume)
        return;
    DiskPtr disk = volume->getDisk();
    if (!disk)
        return;
    if (disk->getType() != "s3")
        return;

    const StorageReplicatedMergeTree *replicated_storage = dynamic_cast<const StorageReplicatedMergeTree *>(&storage);
    if (!replicated_storage)
        return;

    StorageReplicatedMergeTree::ZooKeeperAccessData zk = replicated_storage->getZooKeeperAccessData();
    if (!zk.zookeeper)
        return;

    String id = getUniqueId();
    boost::replace_all(id, "/", "_");
    String norm_path = relative_path;
    boost::replace_all(norm_path, "/", "_");

    String zookeeper_node = zk.zookeeper_path + "/zero_copy_s3/shared/" + name + "/" + id + "/" + norm_path + "/" + zk.replica_name;

    LOG_TRACE(storage.log, "Set zookeeper lock {}", zookeeper_node);

    zk.zookeeper->createAncestors(zookeeper_node);
    zk.zookeeper->createIfNotExists(zookeeper_node, "lock");
}

bool IMergeTreeDataPart::unlockSharedData() const
{
    return unlockSharedData(relative_path);
}

bool IMergeTreeDataPart::unlockSharedData(const String & path) const
{
    if (!volume)
        return true;
    DiskPtr disk = volume->getDisk();
    if (!disk)
        return true;
    if (disk->getType() != "s3")
        return true;

    const StorageReplicatedMergeTree *replicated_storage = dynamic_cast<const StorageReplicatedMergeTree *>(&storage);
    if (!replicated_storage)
        return true;

    StorageReplicatedMergeTree::ZooKeeperAccessData zk = replicated_storage->getZooKeeperAccessData();
    if (!zk.zookeeper)
        return true;

    String id = getUniqueId();
    boost::replace_all(id, "/", "_");
    String norm_path = path;
    boost::replace_all(norm_path, "/", "_");

    String zookeeper_part_node = zk.zookeeper_path + "/zero_copy_s3/shared/" + name;
    String zookeeper_part_uniq_node = zookeeper_part_node + "/" + id;
    String zookeeper_part_path_node = zookeeper_part_uniq_node + "/" + norm_path;
    String zookeeper_node = zookeeper_part_path_node + "/" + zk.replica_name;

    LOG_TRACE(storage.log, "Remove zookeeper lock {}", zookeeper_node);

    zk.zookeeper->tryRemove(zookeeper_node);

    Strings children;
    zk.zookeeper->tryGetChildren(zookeeper_part_path_node, children);
    if (!children.empty())
    {
        LOG_TRACE(storage.log, "Found zookeper locks for {}", zookeeper_part_path_node);
        return false;
    }

    zk.zookeeper->tryRemove(zookeeper_part_path_node);

    children.clear();
    zk.zookeeper->tryGetChildren(zookeeper_part_uniq_node, children);

    if (!children.empty())
    {
        LOG_TRACE(storage.log, "Found zookeper locks for {}", zookeeper_part_uniq_node);
        return false;
    }

    zk.zookeeper->tryRemove(zookeeper_part_uniq_node);

    /// Even when we have lock with same part name, but with different uniq, we can remove files on S3
    children.clear();
    zk.zookeeper->tryGetChildren(zookeeper_part_node, children);
    if (children.empty())
        /// Cleanup after last uniq removing
        zk.zookeeper->tryRemove(zookeeper_part_node);

    return true;
}

String IMergeTreeDataPart::getSharedDataReplica(
    const String & zookeeper_path,
    zkutil::ZooKeeperPtr zookeeper,
    const String & replica_name) const
{
    String norm_path = relative_path;
    boost::replace_all(norm_path, "/", "_");
    String zookeeper_part_node = zookeeper_path + "/zero_copy_s3/shared/" + name;

    Strings ids;
    zookeeper->tryGetChildren(zookeeper_part_node, ids);

    Strings replicas;
    for (const auto & id : ids)
    {
        String zookeeper_part_uniq_node = zookeeper_part_node + "/" + id;
        Strings paths;
        zookeeper->tryGetChildren(zookeeper_part_uniq_node, paths);
        for (const auto &path : paths)
        {
            String zookeeper_node = zookeeper_part_uniq_node + "/" + path;
            Strings id_replicas;
            zookeeper->tryGetChildren(zookeeper_node, id_replicas);
            LOG_TRACE(storage.log, "Found zookeper replicas for {}: {}", zookeeper_node, id_replicas.size());
            replicas.insert(replicas.end(), id_replicas.begin(), id_replicas.end());
        }
    }

    LOG_TRACE(storage.log, "Found zookeper replicas for part {}: {}", name, replicas.size());

    String best_replica;
    Strings active_replicas;

    /// TODO: Move best replica choose in common method (here is the same code as in StorageReplicatedMergeTree::fetchPartition)

    /// Leave only active replicas.
    active_replicas.reserve(replicas.size());

    for (const String & replica : replicas)
        if ((replica != replica_name) && (zookeeper->exists(zookeeper_path + "/replicas/" + replica + "/is_active")))
            active_replicas.push_back(replica);

    LOG_TRACE(storage.log, "Found zookeper active replicas for part {}: {}", name, active_replicas.size());

    if (active_replicas.empty())
        return best_replica;

    /** You must select the best (most relevant) replica.
    * This is a replica with the maximum `log_pointer`, then with the minimum `queue` size.
    * NOTE This is not exactly the best criteria. It does not make sense to download old partitions,
    *  and it would be nice to be able to choose the replica closest by network.
    * NOTE Of course, there are data races here. You can solve it by retrying.
    */
    Int64 max_log_pointer = -1;
    UInt64 min_queue_size = std::numeric_limits<UInt64>::max();

    for (const String & replica : active_replicas)
    {
        String current_replica_path = zookeeper_path + "/replicas/" + replica;

        String log_pointer_str = zookeeper->get(current_replica_path + "/log_pointer");
        Int64 log_pointer = log_pointer_str.empty() ? 0 : parse<UInt64>(log_pointer_str);

        Coordination::Stat stat;
        zookeeper->get(current_replica_path + "/queue", &stat);
        size_t queue_size = stat.numChildren;

        if (log_pointer > max_log_pointer
            || (log_pointer == max_log_pointer && queue_size < min_queue_size))
        {
            max_log_pointer = log_pointer;
            min_queue_size = queue_size;
            best_replica = replica;
        }
    }

    return best_replica;
}

bool IMergeTreeDataPart::tryToFetchIfShared(const DiskPtr & disk, const String & path) const
{
    const StorageReplicatedMergeTree *replicated_storage = dynamic_cast<const StorageReplicatedMergeTree *>(&storage);
    if (!replicated_storage)
        return false;

    StorageReplicatedMergeTree::ZooKeeperAccessData zk = replicated_storage->getZooKeeperAccessData();
    if (!zk.zookeeper)
        return false;

    String replica = getSharedDataReplica(zk.zookeeper_path, zk.zookeeper, zk.replica_name);

    /// We can't fetch part when none replicas have this part on S3
    if (replica.empty())
        return false;

    ReplicatedMergeTreeLogEntry log_entry;
    log_entry.type = ReplicatedMergeTreeLogEntry::FETCH_SHARED_PART;
    log_entry.source_replica = replica;
    log_entry.new_part_name = name;//part_name;
    log_entry.create_time = 0;//part_create_time;
    log_entry.disk = disk;
    log_entry.path = path;

    /// TODO: !!! Fix const usage !!!
    StorageReplicatedMergeTree *replicated_storage_nc = const_cast<StorageReplicatedMergeTree *>(replicated_storage);

    return replicated_storage_nc->executeFetchShared(log_entry);
}

bool isCompactPart(const MergeTreeDataPartPtr & data_part)
{
    return (data_part && data_part->getType() == MergeTreeDataPartType::COMPACT);
}

bool isWidePart(const MergeTreeDataPartPtr & data_part)
{
    return (data_part && data_part->getType() == MergeTreeDataPartType::WIDE);
}

bool isInMemoryPart(const MergeTreeDataPartPtr & data_part)
{
    return (data_part && data_part->getType() == MergeTreeDataPartType::IN_MEMORY);
}

}
<|MERGE_RESOLUTION|>--- conflicted
+++ resolved
@@ -12,13 +12,9 @@
 #include <Storages/StorageReplicatedMergeTree.h>
 #include <Common/StringUtils/StringUtils.h>
 #include <Common/escapeForFileName.h>
-<<<<<<< HEAD
-#include <Common/FileSyncGuard.h>
 #include <Common/ZooKeeper/ZooKeeper.h>
-=======
 #include <Common/DirectorySyncGuard.h>
 #include <Common/CurrentMetrics.h>
->>>>>>> 70d9c7ea
 #include <common/JSON.h>
 #include <common/logger_useful.h>
 #include <Compression/getCompressionCodecForFile.h>
@@ -971,15 +967,13 @@
     volume->getDisk()->moveFile(from, to);
     String old_relative_path = relative_path;
     relative_path = new_relative_path;
-<<<<<<< HEAD
-    lockSharedData();
-    unlockSharedData(old_relative_path);
-=======
 
     std::optional<DirectorySyncGuard> sync_guard;
     if (storage.getSettings()->fsync_part_directory)
         sync_guard.emplace(volume->getDisk(), to);
->>>>>>> 70d9c7ea
+
+    lockSharedData();
+    unlockSharedData(old_relative_path);
 }
 
 
@@ -1049,31 +1043,18 @@
     #    pragma GCC diagnostic ignored "-Wunused-variable"
     #endif
             for (const auto & [file, _] : checksums.files)
-<<<<<<< HEAD
-                volume->getDisk()->removeShared(to + "/" + file, keep_s3);
-=======
-                volume->getDisk()->removeFile(to + "/" + file);
->>>>>>> 70d9c7ea
+                volume->getDisk()->removeSharedFile(to + "/" + file, keep_s3);
     #if !__clang__
     #    pragma GCC diagnostic pop
     #endif
 
             for (const auto & file : {"checksums.txt", "columns.txt"})
-<<<<<<< HEAD
-                volume->getDisk()->removeShared(to + "/" + file, keep_s3);
-
-            volume->getDisk()->removeSharedIfExists(to + "/" + DEFAULT_COMPRESSION_CODEC_FILE_NAME, keep_s3);
-            volume->getDisk()->removeSharedIfExists(to + "/" + DELETE_ON_DESTROY_MARKER_FILE_NAME, keep_s3);
-
-            volume->getDisk()->removeShared(to, keep_s3);
-=======
-                volume->getDisk()->removeFile(to + "/" + file);
-
-            volume->getDisk()->removeFileIfExists(to + "/" + DEFAULT_COMPRESSION_CODEC_FILE_NAME);
-            volume->getDisk()->removeFileIfExists(to + "/" + DELETE_ON_DESTROY_MARKER_FILE_NAME);
+                volume->getDisk()->removeSharedFile(to + "/" + file, keep_s3);
+
+            volume->getDisk()->removeSharedFileIfExists(to + "/" + DEFAULT_COMPRESSION_CODEC_FILE_NAME, keep_s3);
+            volume->getDisk()->removeSharedFileIfExists(to + "/" + DELETE_ON_DESTROY_MARKER_FILE_NAME, keep_s3);
 
             volume->getDisk()->removeDirectory(to);
->>>>>>> 70d9c7ea
         }
         catch (...)
         {
@@ -1147,7 +1128,6 @@
     }
     disk->createDirectories(path_to_clone);
 
-<<<<<<< HEAD
     bool is_fetched = false;
 
     if (disk->getType() == "s3")
@@ -1157,11 +1137,7 @@
 
     if (!is_fetched)
         volume->getDisk()->copy(getFullRelativePath(), disk, path_to_clone);
-    volume->getDisk()->removeIfExists(path_to_clone + '/' + DELETE_ON_DESTROY_MARKER_FILE_NAME);
-=======
-    volume->getDisk()->copy(getFullRelativePath(), disk, path_to_clone);
     volume->getDisk()->removeFileIfExists(path_to_clone + '/' + DELETE_ON_DESTROY_MARKER_FILE_NAME);
->>>>>>> 70d9c7ea
 }
 
 void IMergeTreeDataPart::checkConsistencyBase() const
