#include "DiskS3.h"

#include "Disks/DiskFactory.h"

#include <random>
#include <utility>
#include <IO/ReadBufferFromFile.h>
#include <IO/ReadBufferFromS3.h>
#include <IO/ReadHelpers.h>
#include <IO/SeekAvoidingReadBuffer.h>
#include <IO/WriteBufferFromFile.h>
#include <IO/WriteBufferFromS3.h>
#include <IO/WriteHelpers.h>
#include <Poco/File.h>
#include <Common/checkStackSize.h>
#include <Common/createHardLink.h>
#include <Common/quoteString.h>
#include <Common/thread_local_rng.h>

#include <aws/s3/model/CopyObjectRequest.h>
#include <aws/s3/model/DeleteObjectRequest.h>
#include <aws/s3/model/GetObjectRequest.h>

#include <boost/algorithm/string.hpp>


namespace DB
{

namespace ErrorCodes
{
    extern const int FILE_ALREADY_EXISTS;
    extern const int CANNOT_SEEK_THROUGH_FILE;
    extern const int UNKNOWN_FORMAT;
    extern const int INCORRECT_DISK_INDEX;
    extern const int NOT_IMPLEMENTED;
}

namespace
{
    String getRandomName()
    {
        std::uniform_int_distribution<int> distribution('a', 'z');
        String res(32, ' '); /// The number of bits of entropy should be not less than 128.
        for (auto & c : res)
            c = distribution(thread_local_rng);
        return res;
    }

    template <typename Result, typename Error>
    void throwIfError(Aws::Utils::Outcome<Result, Error> && response)
    {
        if (!response.IsSuccess())
        {
            const auto & err = response.GetError();
            throw Exception(err.GetMessage(), static_cast<int>(err.GetErrorType()));
        }
    }

    /**
     * S3 metadata file layout:
     * Number of S3 objects, Total size of all S3 objects.
     * Each S3 object represents path where object located in S3 and size of object.
     */
    struct Metadata
    {
        /// Metadata file version.
        static constexpr UInt32 VERSION_ABSOLUTE_PATHS = 1;
        static constexpr UInt32 VERSION_RELATIVE_PATHS = 2;

        using PathAndSize = std::pair<String, size_t>;

        /// S3 root path.
        const String & s3_root_path;

        /// Disk path.
        const String & disk_path;
        /// Relative path to metadata file on local FS.
        String metadata_file_path;
        /// Total size of all S3 objects.
        size_t total_size;
        /// S3 objects paths and their sizes.
        std::vector<PathAndSize> s3_objects;
        /// Number of references (hardlinks) to this metadata file.
        UInt32 ref_count;

        /// Load metadata by path or create empty if `create` flag is set.
        explicit Metadata(const String & s3_root_path_, const String & disk_path_, const String & metadata_file_path_, bool create = false)
            : s3_root_path(s3_root_path_), disk_path(disk_path_), metadata_file_path(metadata_file_path_), total_size(0), s3_objects(0), ref_count(0)
        {
            if (create)
                return;

            ReadBufferFromFile buf(disk_path + metadata_file_path, 1024); /* reasonable buffer size for small file */

            UInt32 version;
            readIntText(version, buf);

            if (version != VERSION_RELATIVE_PATHS && version != VERSION_ABSOLUTE_PATHS)
                throw Exception(
                    "Unknown metadata file version. Path: " + disk_path + metadata_file_path
                        + " Version: " + std::to_string(version) + ", Maximum expected version: " + std::to_string(VERSION_RELATIVE_PATHS),
                    ErrorCodes::UNKNOWN_FORMAT);

            assertChar('\n', buf);

            UInt32 s3_objects_count;
            readIntText(s3_objects_count, buf);
            assertChar('\t', buf);
            readIntText(total_size, buf);
            assertChar('\n', buf);
            s3_objects.resize(s3_objects_count);
            for (UInt32 i = 0; i < s3_objects_count; ++i)
            {
                String s3_object_path;
                size_t s3_object_size;
                readIntText(s3_object_size, buf);
                assertChar('\t', buf);
                readEscapedString(s3_object_path, buf);
                if (version == VERSION_ABSOLUTE_PATHS)
                {
                    if (!boost::algorithm::starts_with(s3_object_path, s3_root_path))
                        throw Exception(
                            "Path in metadata does not correspond S3 root path. Path: " + s3_object_path
                            + ", root path: " + s3_root_path + ", disk path: " + disk_path_,
                            ErrorCodes::UNKNOWN_FORMAT);
                    s3_object_path = s3_object_path.substr(s3_root_path.size());
                }
                assertChar('\n', buf);
                s3_objects[i] = {s3_object_path, s3_object_size};
            }

            readIntText(ref_count, buf);
            assertChar('\n', buf);
        }

        void addObject(const String & path, size_t size)
        {
            total_size += size;
            s3_objects.emplace_back(path, size);
        }

        /// Fsync metadata file if 'sync' flag is set.
        void save(bool sync = false)
        {
            WriteBufferFromFile buf(disk_path + metadata_file_path, 1024);

            writeIntText(VERSION_RELATIVE_PATHS, buf);
            writeChar('\n', buf);

            writeIntText(s3_objects.size(), buf);
            writeChar('\t', buf);
            writeIntText(total_size, buf);
            writeChar('\n', buf);
            for (const auto & [s3_object_path, s3_object_size] : s3_objects)
            {
                writeIntText(s3_object_size, buf);
                writeChar('\t', buf);
                writeEscapedString(s3_object_path, buf);
                writeChar('\n', buf);
            }

            writeIntText(ref_count, buf);
            writeChar('\n', buf);

            buf.finalize();
            if (sync)
                buf.sync();
        }
    };

    /// Reads data from S3 using stored paths in metadata.
    class ReadIndirectBufferFromS3 final : public ReadBufferFromFileBase
    {
    public:
        ReadIndirectBufferFromS3(
            std::shared_ptr<Aws::S3::S3Client> client_ptr_, const String & bucket_, Metadata metadata_, size_t buf_size_)
            : client_ptr(std::move(client_ptr_)), bucket(bucket_), metadata(std::move(metadata_)), buf_size(buf_size_)
        {
        }

        off_t seek(off_t offset_, int whence) override
        {
            if (whence == SEEK_CUR)
            {
                /// If position within current working buffer - shift pos.
                if (working_buffer.size() && size_t(getPosition() + offset_) < absolute_position)
                {
                    pos += offset_;
                    return getPosition();
                }
                else
                {
                    absolute_position += offset_;
                }
            }
            else if (whence == SEEK_SET)
            {
                /// If position within current working buffer - shift pos.
                if (working_buffer.size() && size_t(offset_) >= absolute_position - working_buffer.size()
                    && size_t(offset_) < absolute_position)
                {
                    pos = working_buffer.end() - (absolute_position - offset_);
                    return getPosition();
                }
                else
                {
                    absolute_position = offset_;
                }
            }
            else
                throw Exception("Only SEEK_SET or SEEK_CUR modes are allowed.", ErrorCodes::CANNOT_SEEK_THROUGH_FILE);

            current_buf = initialize();
            pos = working_buffer.end();

            return absolute_position;
        }

        off_t getPosition() override { return absolute_position - available(); }

        std::string getFileName() const override { return metadata.metadata_file_path; }

    private:
        std::unique_ptr<ReadBufferFromS3> initialize()
        {
            size_t offset = absolute_position;
            for (size_t i = 0; i < metadata.s3_objects.size(); ++i)
            {
                current_buf_idx = i;
                const auto & [path, size] = metadata.s3_objects[i];
                if (size > offset)
                {
                    auto buf = std::make_unique<ReadBufferFromS3>(client_ptr, bucket, metadata.s3_root_path + path, buf_size);
                    buf->seek(offset, SEEK_SET);
                    return buf;
                }
                offset -= size;
            }
            return nullptr;
        }

        bool nextImpl() override
        {
            /// Find first available buffer that fits to given offset.
            if (!current_buf)
                current_buf = initialize();

            /// If current buffer has remaining data - use it.
            if (current_buf && current_buf->next())
            {
                working_buffer = current_buf->buffer();
                absolute_position += working_buffer.size();
                return true;
            }

            /// If there is no available buffers - nothing to read.
            if (current_buf_idx + 1 >= metadata.s3_objects.size())
                return false;

            ++current_buf_idx;
            const auto & path = metadata.s3_objects[current_buf_idx].first;
            current_buf = std::make_unique<ReadBufferFromS3>(client_ptr, bucket, metadata.s3_root_path + path, buf_size);
            current_buf->next();
            working_buffer = current_buf->buffer();
            absolute_position += working_buffer.size();

            return true;
        }

        std::shared_ptr<Aws::S3::S3Client> client_ptr;
        const String & bucket;
        Metadata metadata;
        size_t buf_size;

        size_t absolute_position = 0;
        size_t current_buf_idx = 0;
        std::unique_ptr<ReadBufferFromS3> current_buf;
    };

    /// Stores data in S3 and adds the object key (S3 path) and object size to metadata file on local FS.
    class WriteIndirectBufferFromS3 final : public WriteBufferFromFileBase
    {
    public:
        WriteIndirectBufferFromS3(
            std::shared_ptr<Aws::S3::S3Client> & client_ptr_,
            const String & bucket_,
            Metadata metadata_,
            const String & s3_path_,
            bool is_multipart,
            size_t min_upload_part_size,
            size_t buf_size_)
            : WriteBufferFromFileBase(buf_size_, nullptr, 0)
            , impl(WriteBufferFromS3(client_ptr_, bucket_, metadata_.s3_root_path + s3_path_, min_upload_part_size, is_multipart, buf_size_))
            , metadata(std::move(metadata_))
            , s3_path(s3_path_)
        {
        }

        ~WriteIndirectBufferFromS3() override
        {
            try
            {
                finalize();
            }
            catch (...)
            {
                tryLogCurrentException(__PRETTY_FUNCTION__);
            }
        }

        void finalize() override
        {
            if (finalized)
                return;

            next();
            impl.finalize();

            metadata.addObject(s3_path, count());
            metadata.save();

            finalized = true;
        }

        void sync() override
        {
            if (finalized)
                metadata.save(true);
        }

        std::string getFileName() const override { return metadata.metadata_file_path; }

    private:
        void nextImpl() override
        {
            /// Transfer current working buffer to WriteBufferFromS3.
            impl.swap(*this);

            /// Write actual data to S3.
            impl.next();

            /// Return back working buffer.
            impl.swap(*this);
        }

        WriteBufferFromS3 impl;
        bool finalized = false;
        Metadata metadata;
        String s3_path;
    };
}


class DiskS3DirectoryIterator final : public IDiskDirectoryIterator
{
public:
    DiskS3DirectoryIterator(const String & full_path, const String & folder_path_) : iter(full_path), folder_path(folder_path_) {}

    void next() override { ++iter; }

    bool isValid() const override { return iter != Poco::DirectoryIterator(); }

    String path() const override
    {
        if (iter->isDirectory())
            return folder_path + iter.name() + '/';
        else
            return folder_path + iter.name();
    }

    String name() const override { return iter.name(); }

private:
    Poco::DirectoryIterator iter;
    String folder_path;
};


using DiskS3Ptr = std::shared_ptr<DiskS3>;

class DiskS3Reservation final : public IReservation
{
public:
    DiskS3Reservation(const DiskS3Ptr & disk_, UInt64 size_)
        : disk(disk_), size(size_), metric_increment(CurrentMetrics::DiskSpaceReservedForMerge, size_)
    {
    }

    UInt64 getSize() const override { return size; }

    DiskPtr getDisk(size_t i) const override
    {
        if (i != 0)
        {
            throw Exception("Can't use i != 0 with single disk reservation", ErrorCodes::INCORRECT_DISK_INDEX);
        }
        return disk;
    }

    Disks getDisks() const override { return {disk}; }

    void update(UInt64 new_size) override
    {
        std::lock_guard lock(disk->reservation_mutex);
        disk->reserved_bytes -= size;
        size = new_size;
        disk->reserved_bytes += size;
    }

    ~DiskS3Reservation() override
    {
        try
        {
            std::lock_guard lock(disk->reservation_mutex);
            if (disk->reserved_bytes < size)
            {
                disk->reserved_bytes = 0;
                LOG_ERROR(&Poco::Logger::get("DiskLocal"), "Unbalanced reservations size for disk '{}'.", disk->getName());
            }
            else
            {
                disk->reserved_bytes -= size;
            }

            if (disk->reservation_count == 0)
                LOG_ERROR(&Poco::Logger::get("DiskLocal"), "Unbalanced reservation count for disk '{}'.", disk->getName());
            else
                --disk->reservation_count;
        }
        catch (...)
        {
            tryLogCurrentException(__PRETTY_FUNCTION__);
        }
    }

private:
    DiskS3Ptr disk;
    UInt64 size;
    CurrentMetrics::Increment metric_increment;
};

/// Runs tasks asynchronously using global thread pool.
class AsyncExecutor : public Executor
{
public:
    explicit AsyncExecutor() = default;

    std::future<void> execute(std::function<void()> task) override
    {
        auto promise = std::make_shared<std::promise<void>>();

        GlobalThreadPool::instance().scheduleOrThrowOnError(
            [promise, task]()
            {
                try
                {
                    task();
                    promise->set_value();
                }
                catch (...)
                {
                    tryLogCurrentException(&Poco::Logger::get("DiskS3"), "Failed to run async task");

                    try
                    {
                        promise->set_exception(std::current_exception());
                    } catch (...) { }
                }
            });

        return promise->get_future();
    }
};


DiskS3::DiskS3(
    String name_,
    std::shared_ptr<Aws::S3::S3Client> client_,
    std::shared_ptr<S3::ProxyConfiguration> proxy_configuration_,
    String bucket_,
    String s3_root_path_,
    String metadata_path_,
    size_t min_upload_part_size_,
    size_t min_multi_part_upload_size_,
    size_t min_bytes_for_seek_)
    : IDisk(std::make_unique<AsyncExecutor>())
    , name(std::move(name_))
    , client(std::move(client_))
    , proxy_configuration(std::move(proxy_configuration_))
    , bucket(std::move(bucket_))
    , s3_root_path(std::move(s3_root_path_))
    , metadata_path(std::move(metadata_path_))
    , min_upload_part_size(min_upload_part_size_)
    , min_multi_part_upload_size(min_multi_part_upload_size_)
    , min_bytes_for_seek(min_bytes_for_seek_)
{
}

ReservationPtr DiskS3::reserve(UInt64 bytes)
{
    if (!tryReserve(bytes))
        return {};
    return std::make_unique<DiskS3Reservation>(std::static_pointer_cast<DiskS3>(shared_from_this()), bytes);
}

bool DiskS3::exists(const String & path) const
{
    return Poco::File(metadata_path + path).exists();
}

bool DiskS3::isFile(const String & path) const
{
    return Poco::File(metadata_path + path).isFile();
}

bool DiskS3::isDirectory(const String & path) const
{
    return Poco::File(metadata_path + path).isDirectory();
}

size_t DiskS3::getFileSize(const String & path) const
{
    Metadata metadata(s3_root_path, metadata_path, path);
    return metadata.total_size;
}

void DiskS3::createDirectory(const String & path)
{
    Poco::File(metadata_path + path).createDirectory();
}

void DiskS3::createDirectories(const String & path)
{
    Poco::File(metadata_path + path).createDirectories();
}

DiskDirectoryIteratorPtr DiskS3::iterateDirectory(const String & path)
{
    return std::make_unique<DiskS3DirectoryIterator>(metadata_path + path, path);
}

void DiskS3::clearDirectory(const String & path)
{
    for (auto it{iterateDirectory(path)}; it->isValid(); it->next())
        if (isFile(it->path()))
            remove(it->path());
}

void DiskS3::moveFile(const String & from_path, const String & to_path)
{
    if (exists(to_path))
        throw Exception("File already exists: " + to_path, ErrorCodes::FILE_ALREADY_EXISTS);
    Poco::File(metadata_path + from_path).renameTo(metadata_path + to_path);
}

void DiskS3::replaceFile(const String & from_path, const String & to_path)
{
    Poco::File from_file(metadata_path + from_path);
    Poco::File to_file(metadata_path + to_path);
    if (to_file.exists())
    {
        Poco::File tmp_file(metadata_path + to_path + ".old");
        to_file.renameTo(tmp_file.path());
        from_file.renameTo(metadata_path + to_path);
        remove(to_path + ".old");
    }
    else
        from_file.renameTo(to_file.path());
}

void DiskS3::copyFile(const String & from_path, const String & to_path)
{
    if (exists(to_path))
        remove(to_path);

    Metadata from(s3_root_path, metadata_path, from_path);
    Metadata to(s3_root_path, metadata_path, to_path, true);

    for (const auto & [path, size] : from.s3_objects)
    {
        auto new_path = getRandomName();
        Aws::S3::Model::CopyObjectRequest req;
        req.SetCopySource(bucket + "/" + s3_root_path + path);
        req.SetBucket(bucket);
        req.SetKey(s3_root_path + new_path);
        throwIfError(client->CopyObject(req));

        to.addObject(new_path, size);
    }

    to.save();
}

std::unique_ptr<ReadBufferFromFileBase> DiskS3::readFile(const String & path, size_t buf_size, size_t, size_t, size_t) const
{
    Metadata metadata(s3_root_path, metadata_path, path);

    LOG_DEBUG(&Poco::Logger::get("DiskS3"), "Read from file by path: {}. Existing S3 objects: {}",
        backQuote(metadata_path + path), metadata.s3_objects.size());

    auto reader = std::make_unique<ReadIndirectBufferFromS3>(client, bucket, metadata, buf_size);
    return std::make_unique<SeekAvoidingReadBuffer>(std::move(reader), min_bytes_for_seek);
}

std::unique_ptr<WriteBufferFromFileBase> DiskS3::writeFile(const String & path, size_t buf_size, WriteMode mode, size_t estimated_size, size_t)
{
    bool exist = exists(path);
    /// Path to store new S3 object.
    auto s3_path = getRandomName();
    bool is_multipart = estimated_size >= min_multi_part_upload_size;
    if (!exist || mode == WriteMode::Rewrite)
    {
        /// If metadata file exists - remove and create new.
        if (exist)
            remove(path);

        Metadata metadata(s3_root_path, metadata_path, path, true);
        /// Save empty metadata to disk to have ability to get file size while buffer is not finalized.
        metadata.save();

        LOG_DEBUG(&Poco::Logger::get("DiskS3"), "Write to file by path: {} New S3 path: {}", backQuote(metadata_path + path), s3_root_path + s3_path);

        return std::make_unique<WriteIndirectBufferFromS3>(client, bucket, metadata, s3_path, is_multipart, min_upload_part_size, buf_size);
    }
    else
    {
        Metadata metadata(s3_root_path, metadata_path, path);

        LOG_DEBUG(&Poco::Logger::get("DiskS3"), "Append to file by path: {}. New S3 path: {}. Existing S3 objects: {}.",
            backQuote(metadata_path + path), s3_root_path + s3_path, metadata.s3_objects.size());

        return std::make_unique<WriteIndirectBufferFromS3>(client, bucket, metadata, s3_path, is_multipart, min_upload_part_size, buf_size);
    }
}

void DiskS3::remove(const String & path)
{
    LOG_DEBUG(&Poco::Logger::get("DiskS3"), "Remove file by path: {}", backQuote(metadata_path + path));

    Poco::File file(metadata_path + path);
    if (file.isFile())
    {
        Metadata metadata(s3_root_path, metadata_path, path);

        /// If there is no references - delete content from S3.
        if (metadata.ref_count == 0)
        {
            file.remove();
            for (const auto & [s3_object_path, _] : metadata.s3_objects)
            {
                /// TODO: Make operation idempotent. Do not throw exception if key is already deleted.
                Aws::S3::Model::DeleteObjectRequest request;
                request.SetBucket(bucket);
                request.SetKey(s3_root_path + s3_object_path);
                throwIfError(client->DeleteObject(request));
            }
        }
        else /// In other case decrement number of references, save metadata and delete file.
        {
            --metadata.ref_count;
            metadata.save();
            file.remove();
        }
    }
    else
        file.remove();
}

void DiskS3::removeRecursive(const String & path)
{
    checkStackSize(); /// This is needed to prevent stack overflow in case of cyclic symlinks.

    Poco::File file(metadata_path + path);
    if (file.isFile())
    {
        remove(path);
    }
    else
    {
        for (auto it{iterateDirectory(path)}; it->isValid(); it->next())
            removeRecursive(it->path());
        file.remove();
    }
}


bool DiskS3::tryReserve(UInt64 bytes)
{
    std::lock_guard lock(reservation_mutex);
    if (bytes == 0)
    {
        LOG_DEBUG(&Poco::Logger::get("DiskS3"), "Reserving 0 bytes on s3 disk {}", backQuote(name));
        ++reservation_count;
        return true;
    }

    auto available_space = getAvailableSpace();
    UInt64 unreserved_space = available_space - std::min(available_space, reserved_bytes);
    if (unreserved_space >= bytes)
    {
        LOG_DEBUG(&Poco::Logger::get("DiskS3"), "Reserving {} on disk {}, having unreserved {}.",
            ReadableSize(bytes), backQuote(name), ReadableSize(unreserved_space));
        ++reservation_count;
        reserved_bytes += bytes;
        return true;
    }
    return false;
}

void DiskS3::listFiles(const String & path, std::vector<String> & file_names)
{
    for (auto it = iterateDirectory(path); it->isValid(); it->next())
        file_names.push_back(it->name());
}

void DiskS3::setLastModified(const String & path, const Poco::Timestamp & timestamp)
{
    Poco::File(metadata_path + path).setLastModified(timestamp);
}

Poco::Timestamp DiskS3::getLastModified(const String & path)
{
    return Poco::File(metadata_path + path).getLastModified();
}

void DiskS3::createHardLink(const String & src_path, const String & dst_path)
{
    /// Increment number of references.
    Metadata src(s3_root_path, metadata_path, src_path);
    ++src.ref_count;
    src.save();

    /// Create FS hardlink to metadata file.
    DB::createHardLink(metadata_path + src_path, metadata_path + dst_path);
}

void DiskS3::createFile(const String & path)
{
    /// Create empty metadata file.
    Metadata metadata(s3_root_path, metadata_path, path, true);
    metadata.save();
}

void DiskS3::setReadOnly(const String & path)
{
    Poco::File(metadata_path + path).setReadOnly(true);
}

<<<<<<< HEAD
int DiskS3::open(const String & /*path*/, mode_t /*mode*/) const
{
    throw Exception("Method open is not implemented for S3 disks", ErrorCodes::NOT_IMPLEMENTED);
}

void DiskS3::close(int /*fd*/) const
{
    throw Exception("Method close is not implemented for S3 disks", ErrorCodes::NOT_IMPLEMENTED);
}

void DiskS3::sync(int /*fd*/) const
{
    throw Exception("Method sync is not implemented for S3 disks", ErrorCodes::NOT_IMPLEMENTED);
}

DiskS3Reservation::~DiskS3Reservation()
{
    try
    {
        std::lock_guard lock(disk->reservation_mutex);
        if (disk->reserved_bytes < size)
        {
            disk->reserved_bytes = 0;
            LOG_ERROR(&Poco::Logger::get("DiskLocal"), "Unbalanced reservations size for disk '{}'.", disk->getName());
        }
        else
        {
            disk->reserved_bytes -= size;
        }

        if (disk->reservation_count == 0)
            LOG_ERROR(&Poco::Logger::get("DiskLocal"), "Unbalanced reservation count for disk '{}'.", disk->getName());
        else
            --disk->reservation_count;
    }
    catch (...)
    {
        tryLogCurrentException(__PRETTY_FUNCTION__);
    }
}

=======
>>>>>>> 93d49e58
}<|MERGE_RESOLUTION|>--- conflicted
+++ resolved
@@ -747,7 +747,6 @@
     Poco::File(metadata_path + path).setReadOnly(true);
 }
 
-<<<<<<< HEAD
 int DiskS3::open(const String & /*path*/, mode_t /*mode*/) const
 {
     throw Exception("Method open is not implemented for S3 disks", ErrorCodes::NOT_IMPLEMENTED);
@@ -763,32 +762,4 @@
     throw Exception("Method sync is not implemented for S3 disks", ErrorCodes::NOT_IMPLEMENTED);
 }
 
-DiskS3Reservation::~DiskS3Reservation()
-{
-    try
-    {
-        std::lock_guard lock(disk->reservation_mutex);
-        if (disk->reserved_bytes < size)
-        {
-            disk->reserved_bytes = 0;
-            LOG_ERROR(&Poco::Logger::get("DiskLocal"), "Unbalanced reservations size for disk '{}'.", disk->getName());
-        }
-        else
-        {
-            disk->reserved_bytes -= size;
-        }
-
-        if (disk->reservation_count == 0)
-            LOG_ERROR(&Poco::Logger::get("DiskLocal"), "Unbalanced reservation count for disk '{}'.", disk->getName());
-        else
-            --disk->reservation_count;
-    }
-    catch (...)
-    {
-        tryLogCurrentException(__PRETTY_FUNCTION__);
-    }
-}
-
-=======
->>>>>>> 93d49e58
 }