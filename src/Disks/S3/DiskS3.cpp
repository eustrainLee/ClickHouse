#include "DiskS3.h"

#include "Disks/DiskFactory.h"

#include <bitset>
#include <random>
#include <utility>
#include <IO/ReadBufferFromString.h>
#include <Interpreters/Context.h>
#include <IO/ReadBufferFromS3.h>
#include <Disks/ReadIndirectBufferFromRemoteFS.h>
#include <Disks/WriteIndirectBufferFromRemoteFS.h>
#include <IO/ReadHelpers.h>
#include <IO/SeekAvoidingReadBuffer.h>
#include <IO/WriteBufferFromS3.h>
#include <IO/WriteHelpers.h>
<<<<<<< HEAD
#include <Common/checkStackSize.h>
=======
#include <Poco/File.h>
>>>>>>> 91f910a6
#include <Common/createHardLink.h>
#include <Common/quoteString.h>
#include <Common/thread_local_rng.h>
#include <Common/checkStackSize.h>
#include <boost/algorithm/string.hpp>
#include <aws/s3/model/CopyObjectRequest.h>
#include <aws/s3/model/DeleteObjectsRequest.h>
#include <aws/s3/model/GetObjectRequest.h>
#include <aws/s3/model/ListObjectsV2Request.h>
#include <aws/s3/model/HeadObjectRequest.h>


namespace DB
{

namespace ErrorCodes
{
    extern const int S3_ERROR;
    extern const int FILE_ALREADY_EXISTS;
    extern const int UNKNOWN_FORMAT;
    extern const int BAD_ARGUMENTS;
    extern const int LOGICAL_ERROR;
}

/// Helper class to collect keys into chunks of maximum size (to prepare batch requests to AWS API)
/// see https://docs.aws.amazon.com/AmazonS3/latest/API/API_DeleteObjects.html
class S3PathKeeper : public RemoteFSPathKeeper
{
public:
    using Chunk = Aws::Vector<Aws::S3::Model::ObjectIdentifier>;
    using Chunks = std::list<Chunk>;

    explicit S3PathKeeper(size_t chunk_limit_) : RemoteFSPathKeeper(chunk_limit_) {}

    void addPath(const String & path) override
    {
        if (chunks.empty() || chunks.back().size() >= chunk_limit)
        {
            /// add one more chunk
            chunks.push_back(Chunks::value_type());
            chunks.back().reserve(chunk_limit);
        }
        Aws::S3::Model::ObjectIdentifier obj;
        obj.SetKey(path);
        chunks.back().push_back(obj);
    }

    void removePaths(const std::function<void(Chunk &&)> & remove_chunk_func)
    {
        for (auto & chunk : chunks)
            remove_chunk_func(std::move(chunk));
    }

    static String getChunkKeys(const Chunk & chunk)
    {
        String res;
        for (const auto & obj : chunk)
        {
            const auto & key = obj.GetKey();
            if (!res.empty())
                res.append(", ");
            res.append(key.c_str(), key.size());
        }
        return res;
    }

private:
    Chunks chunks;
};

String getRandomName()
{
    std::uniform_int_distribution<int> distribution('a', 'z');
    String res(32, ' '); /// The number of bits of entropy should be not less than 128.
    for (auto & c : res)
        c = distribution(thread_local_rng);
    return res;
}

template <typename Result, typename Error>
void throwIfError(Aws::Utils::Outcome<Result, Error> & response)
{
    if (!response.IsSuccess())
    {
        const auto & err = response.GetError();
        throw Exception(std::to_string(static_cast<int>(err.GetErrorType())) + ": " + err.GetMessage(), ErrorCodes::S3_ERROR);
    }
}

template <typename Result, typename Error>
void throwIfError(const Aws::Utils::Outcome<Result, Error> & response)
{
    if (!response.IsSuccess())
    {
        const auto & err = response.GetError();
        throw Exception(err.GetMessage(), static_cast<int>(err.GetErrorType()));
    }
}

<<<<<<< HEAD
/**
 * S3 metadata file layout:
 * Number of S3 objects, Total size of all S3 objects.
 * Each S3 object represents path where object located in S3 and size of object.
 */
struct DiskS3::Metadata
{
    /// Metadata file version.
    static constexpr UInt32 VERSION_ABSOLUTE_PATHS = 1;
    static constexpr UInt32 VERSION_RELATIVE_PATHS = 2;
    static constexpr UInt32 VERSION_READ_ONLY_FLAG = 3;

    using PathAndSize = std::pair<String, size_t>;

    /// S3 root path.
    fs::path s3_root_path;

    /// Disk path.
    fs::path disk_path;
    /// Relative path to metadata file on local FS.
    fs::path metadata_file_path;
    /// Total size of all S3 objects.
    size_t total_size;
    /// S3 objects paths and their sizes.
    std::vector<PathAndSize> s3_objects;
    /// Number of references (hardlinks) to this metadata file.
    UInt32 ref_count;
    /// Flag indicates that file is read only.
    bool read_only = false;

    /// Load metadata by path or create empty if `create` flag is set.
    explicit Metadata(const String & s3_root_path_, const String & disk_path_, const String & metadata_file_path_, bool create = false)
        : s3_root_path(s3_root_path_), disk_path(disk_path_), metadata_file_path(metadata_file_path_), total_size(0), s3_objects(0), ref_count(0)
    {
        if (create)
            return;

        try
        {
            ReadBufferFromFile buf(disk_path / metadata_file_path, 1024); /* reasonable buffer size for small file */

            UInt32 version;
            readIntText(version, buf);

            if (version < VERSION_ABSOLUTE_PATHS || version > VERSION_READ_ONLY_FLAG)
                throw Exception(
                    "Unknown metadata file version. Path: " + (disk_path / metadata_file_path).string()
                    + " Version: " + std::to_string(version) + ", Maximum expected version: " + std::to_string(VERSION_READ_ONLY_FLAG),
                    ErrorCodes::UNKNOWN_FORMAT);

            assertChar('\n', buf);

            UInt32 s3_objects_count;
            readIntText(s3_objects_count, buf);
            assertChar('\t', buf);
            readIntText(total_size, buf);
            assertChar('\n', buf);
            s3_objects.resize(s3_objects_count);
            for (UInt32 i = 0; i < s3_objects_count; ++i)
            {
                String s3_object_path;
                size_t s3_object_size;
                readIntText(s3_object_size, buf);
                assertChar('\t', buf);
                readEscapedString(s3_object_path, buf);
                if (version == VERSION_ABSOLUTE_PATHS)
                {
                    if (!boost::algorithm::starts_with(s3_object_path, s3_root_path.string()))
                        throw Exception(
                            "Path in metadata does not correspond S3 root path. Path: " + s3_object_path
                            + ", root path: " + s3_root_path.string() + ", disk path: " + disk_path_,
                            ErrorCodes::UNKNOWN_FORMAT);
                    s3_object_path = s3_object_path.substr(s3_root_path.string().size());
                }
                assertChar('\n', buf);
                s3_objects[i] = {s3_object_path, s3_object_size};
            }

            readIntText(ref_count, buf);
            assertChar('\n', buf);

            if (version >= VERSION_READ_ONLY_FLAG)
            {
                readBoolText(read_only, buf);
                assertChar('\n', buf);
            }
        }
        catch (Exception & e)
        {
            if (e.code() == ErrorCodes::UNKNOWN_FORMAT)
                throw;

            throw Exception("Failed to read metadata file", e, ErrorCodes::UNKNOWN_FORMAT);
        }
    }

    void addObject(const String & path, size_t size)
    {
        total_size += size;
        s3_objects.emplace_back(path, size);
    }

    /// Fsync metadata file if 'sync' flag is set.
    void save(bool sync = false)
    {
        WriteBufferFromFile buf(disk_path / metadata_file_path, 1024);

        writeIntText(VERSION_RELATIVE_PATHS, buf);
        writeChar('\n', buf);

        writeIntText(s3_objects.size(), buf);
        writeChar('\t', buf);
        writeIntText(total_size, buf);
        writeChar('\n', buf);
        for (const auto & [s3_object_path, s3_object_size] : s3_objects)
        {
            writeIntText(s3_object_size, buf);
            writeChar('\t', buf);
            writeEscapedString(s3_object_path, buf);
            writeChar('\n', buf);
        }

        writeIntText(ref_count, buf);
        writeChar('\n', buf);

        writeBoolText(read_only, buf);
        writeChar('\n', buf);

        buf.finalize();
        if (sync)
            buf.sync();
    }
};

DiskS3::Metadata DiskS3::readOrCreateMetaForWriting(const String & path, WriteMode mode)
{
    bool exist = exists(path);
    if (exist)
    {
        auto metadata = readMeta(path);
        if (metadata.read_only)
            throw Exception("File is read-only: " + path, ErrorCodes::PATH_ACCESS_DENIED);

        if (mode == WriteMode::Rewrite)
            removeFile(path); /// Remove for re-write.
        else
            return metadata;
    }

    auto metadata = createMeta(path);
    /// Save empty metadata to disk to have ability to get file size while buffer is not finalized.
    metadata.save();

    return metadata;
}

DiskS3::Metadata DiskS3::readMeta(const String & path) const
{
    return Metadata(s3_root_path, metadata_path, path);
}

DiskS3::Metadata DiskS3::createMeta(const String & path) const
{
    return Metadata(s3_root_path, metadata_path, path, true);
}

=======
>>>>>>> 91f910a6
/// Reads data from S3 using stored paths in metadata.
class ReadIndirectBufferFromS3 final : public ReadIndirectBufferFromRemoteFS<ReadBufferFromS3>
{
public:
    ReadIndirectBufferFromS3(
        std::shared_ptr<Aws::S3::S3Client> client_ptr_,
        const String & bucket_,
        DiskS3::Metadata metadata_,
        size_t s3_max_single_read_retries_,
        size_t buf_size_)
        : ReadIndirectBufferFromRemoteFS<ReadBufferFromS3>(metadata_)
        , client_ptr(std::move(client_ptr_))
        , bucket(bucket_)
        , s3_max_single_read_retries(s3_max_single_read_retries_)
        , buf_size(buf_size_)
    {
    }

    std::unique_ptr<ReadBufferFromS3> createReadBuffer(const String & path) override
    {
        return std::make_unique<ReadBufferFromS3>(client_ptr, bucket, metadata.remote_fs_root_path + path, s3_max_single_read_retries, buf_size);
    }

private:
<<<<<<< HEAD
    std::unique_ptr<ReadBufferFromS3> initialize()
    {
        size_t offset = absolute_position;
        for (size_t i = 0; i < metadata.s3_objects.size(); ++i)
        {
            current_buf_idx = i;
            const auto & [path, size] = metadata.s3_objects[i];
            if (size > offset)
            {
                auto buf = std::make_unique<ReadBufferFromS3>(client_ptr, bucket, metadata.s3_root_path / path, s3_max_single_read_retries, buf_size);
                buf->seek(offset, SEEK_SET);
                return buf;
            }
            offset -= size;
        }
        return nullptr;
    }

    bool nextImpl() override
    {
        /// Find first available buffer that fits to given offset.
        if (!current_buf)
            current_buf = initialize();

        /// If current buffer has remaining data - use it.
        if (current_buf && current_buf->next())
        {
            working_buffer = current_buf->buffer();
            absolute_position += working_buffer.size();
            return true;
        }

        /// If there is no available buffers - nothing to read.
        if (current_buf_idx + 1 >= metadata.s3_objects.size())
            return false;

        ++current_buf_idx;
        const auto & path = metadata.s3_objects[current_buf_idx].first;
        current_buf = std::make_unique<ReadBufferFromS3>(client_ptr, bucket, metadata.s3_root_path / path, s3_max_single_read_retries, buf_size);
        current_buf->next();
        working_buffer = current_buf->buffer();
        absolute_position += working_buffer.size();

        return true;
    }

=======
>>>>>>> 91f910a6
    std::shared_ptr<Aws::S3::S3Client> client_ptr;
    const String & bucket;
    size_t s3_max_single_read_retries;
    size_t buf_size;
<<<<<<< HEAD

    size_t absolute_position = 0;
    size_t current_buf_idx = 0;
    std::unique_ptr<ReadBufferFromS3> current_buf;
};

/// Stores data in S3 and adds the object key (S3 path) and object size to metadata file on local FS.
class WriteIndirectBufferFromS3 final : public WriteBufferFromFileDecorator
{
public:
    WriteIndirectBufferFromS3(
        std::unique_ptr<WriteBufferFromS3> impl_,
        DiskS3::Metadata metadata_,
        String & s3_path_)
        : WriteBufferFromFileDecorator(std::move(impl_))
        , metadata(std::move(metadata_))
        , s3_path(s3_path_) { }

    virtual ~WriteIndirectBufferFromS3() override
    {
        try
        {
            WriteIndirectBufferFromS3::finalize();
        }
        catch (...)
        {
            tryLogCurrentException(__PRETTY_FUNCTION__);
        }
    }

    void finalize() override
    {
        if (finalized)
            return;

        WriteBufferFromFileDecorator::finalize();

        metadata.addObject(s3_path, count());
        metadata.save();
    }

    void sync() override
    {
        if (finalized)
            metadata.save(true);
    }

    std::string getFileName() const override { return metadata.metadata_file_path; }

private:
    DiskS3::Metadata metadata;
    String s3_path;
};


class DiskS3DirectoryIterator final : public IDiskDirectoryIterator
{
public:
    DiskS3DirectoryIterator(const String & full_path, const String & folder_path_) : iter(full_path), folder_path(folder_path_) {}

    void next() override { ++iter; }

    bool isValid() const override { return iter != fs::directory_iterator(); }

    String path() const override
    {
        if (fs::is_directory(iter->path()))
            return folder_path / iter->path().filename().string() / "";
        else
            return folder_path / iter->path().filename().string();
    }

    String name() const override { return iter->path().filename(); }

private:
    fs::directory_iterator iter;
    fs::path folder_path;
=======
>>>>>>> 91f910a6
};

DiskS3::DiskS3(
    String name_,
    String bucket_,
    String s3_root_path_,
    String metadata_path_,
    SettingsPtr settings_,
    GetDiskSettings settings_getter_)
    : IDiskRemote(name_, s3_root_path_, metadata_path_, "DiskS3", settings_->thread_pool_size)
    , bucket(std::move(bucket_))
    , current_settings(std::move(settings_))
    , settings_getter(settings_getter_)
{
}

<<<<<<< HEAD
ReservationPtr DiskS3::reserve(UInt64 bytes)
{
    if (!tryReserve(bytes))
        return {};
    return std::make_unique<DiskS3Reservation>(std::static_pointer_cast<DiskS3>(shared_from_this()), bytes);
}

bool DiskS3::exists(const String & path) const
{
    return fs::exists(fs::path(metadata_path) / path);
}

bool DiskS3::isFile(const String & path) const
{
    return fs::is_regular_file(fs::path(metadata_path) / path);
}

bool DiskS3::isDirectory(const String & path) const
{
    return fs::is_directory(fs::path(metadata_path) / path);
}

size_t DiskS3::getFileSize(const String & path) const
{
    auto metadata = readMeta(path);
    return metadata.total_size;
}

void DiskS3::createDirectory(const String & path)
{
    fs::create_directory(fs::path(metadata_path) / path);
}

void DiskS3::createDirectories(const String & path)
{
    fs::create_directories(fs::path(metadata_path) / path);
}

=======
>>>>>>> 91f910a6
String DiskS3::getUniqueId(const String & path) const
{
    Metadata metadata(remote_fs_root_path, metadata_path, path);
    String id;
<<<<<<< HEAD
    if (!metadata.s3_objects.empty())
        id = metadata.s3_root_path / metadata.s3_objects[0].first;
=======
    if (!metadata.remote_fs_objects.empty())
        id = metadata.remote_fs_root_path + metadata.remote_fs_objects[0].first;
>>>>>>> 91f910a6
    return id;
}

RemoteFSPathKeeperPtr DiskS3::createFSPathKeeper() const
{
<<<<<<< HEAD
    return std::make_unique<DiskS3DirectoryIterator>(fs::path(metadata_path) / path, path);
=======
    auto settings = current_settings.get();
    return std::make_shared<S3PathKeeper>(settings->objects_chunk_size_to_delete);
>>>>>>> 91f910a6
}

void DiskS3::removeFromRemoteFS(RemoteFSPathKeeperPtr fs_paths_keeper)
{
    auto settings = current_settings.get();
    auto * s3_paths_keeper = dynamic_cast<S3PathKeeper *>(fs_paths_keeper.get());

    if (s3_paths_keeper)
        s3_paths_keeper->removePaths([&](S3PathKeeper::Chunk && chunk)
        {
            LOG_DEBUG(log, "Remove AWS keys {}", S3PathKeeper::getChunkKeys(chunk));
            Aws::S3::Model::Delete delkeys;
            delkeys.SetObjects(chunk);
            /// TODO: Make operation idempotent. Do not throw exception if key is already deleted.
            Aws::S3::Model::DeleteObjectsRequest request;
            request.SetBucket(bucket);
            request.SetDelete(delkeys);
            auto outcome = settings->client->DeleteObjects(request);
            throwIfError(outcome);
        });
}

void DiskS3::moveFile(const String & from_path, const String & to_path)
{
    auto settings = current_settings.get();

    moveFile(from_path, to_path, settings->send_metadata);
}

void DiskS3::moveFile(const String & from_path, const String & to_path, bool send_metadata)
{
    if (exists(to_path))
        throw Exception("File already exists: " + to_path, ErrorCodes::FILE_ALREADY_EXISTS);

    if (send_metadata)
    {
        auto revision = ++revision_counter;
        const ObjectMetadata object_metadata {
            {"from_path", from_path},
            {"to_path", to_path}
        };
        createFileOperationObject("rename", revision, object_metadata);
    }

    fs::rename(fs::path(metadata_path) / from_path, fs::path(metadata_path) / to_path);
}

std::unique_ptr<ReadBufferFromFileBase> DiskS3::readFile(const String & path, size_t buf_size, size_t, size_t, size_t, MMappedFileCache *) const
{
    auto settings = current_settings.get();
    auto metadata = readMeta(path);

    LOG_DEBUG(log, "Read from file by path: {}. Existing S3 objects: {}",
<<<<<<< HEAD
        backQuote((fs::path(metadata_path) / path).string()), metadata.s3_objects.size());
=======
        backQuote(metadata_path + path), metadata.remote_fs_objects.size());
>>>>>>> 91f910a6

    auto reader = std::make_unique<ReadIndirectBufferFromS3>(settings->client, bucket, metadata, settings->s3_max_single_read_retries, buf_size);
    return std::make_unique<SeekAvoidingReadBuffer>(std::move(reader), settings->min_bytes_for_seek);
}

std::unique_ptr<WriteBufferFromFileBase> DiskS3::writeFile(const String & path, size_t buf_size, WriteMode mode)
{
    auto settings = current_settings.get();
    auto metadata = readOrCreateMetaForWriting(path, mode);

    /// Path to store new S3 object.
    auto s3_path = getRandomName();

    std::optional<ObjectMetadata> object_metadata;
    if (settings->send_metadata)
    {
        auto revision = ++revision_counter;
        object_metadata = {
            {"path", path}
        };
        s3_path = "r" + revisionToString(revision) + "-file-" + s3_path;
    }

    LOG_DEBUG(log, "{} to file by path: {}. S3 path: {}",
<<<<<<< HEAD
              mode == WriteMode::Rewrite ? "Write" : "Append", backQuote((fs::path(metadata_path) / path).string()), (fs::path(s3_root_path) / s3_path).string());
=======
              mode == WriteMode::Rewrite ? "Write" : "Append", backQuote(metadata_path + path), remote_fs_root_path + s3_path);
>>>>>>> 91f910a6

    auto s3_buffer = std::make_unique<WriteBufferFromS3>(
        settings->client,
        bucket,
<<<<<<< HEAD
        fs::path(metadata.s3_root_path) / s3_path,
=======
        metadata.remote_fs_root_path + s3_path,
>>>>>>> 91f910a6
        settings->s3_min_upload_part_size,
        settings->s3_max_single_part_upload_size,
        std::move(object_metadata),
        buf_size);

<<<<<<< HEAD
    return std::make_unique<WriteIndirectBufferFromS3>(std::move(s3_buffer), std::move(metadata), s3_path);
}

void DiskS3::removeMeta(const String & path, AwsS3KeyKeeper & keys)
{
    LOG_DEBUG(log, "Remove file by path: {}", backQuote((fs::path(metadata_path) / path).string()));

    fs::path file = fs::path(metadata_path) / path;

    if (!is_regular_file(file))
        throw Exception(ErrorCodes::CANNOT_DELETE_DIRECTORY, "Path '{}' is a directory", path);

    try
    {
        auto metadata = readMeta(path);

        /// If there is no references - delete content from S3.
        if (metadata.ref_count == 0)
        {
            fs::remove(file);

            for (const auto & [s3_object_path, _] : metadata.s3_objects)
                keys.addKey(fs::path(s3_root_path) / s3_object_path);
        }
        else /// In other case decrement number of references, save metadata and delete file.
        {
            --metadata.ref_count;
            metadata.save();
            fs::remove(file);
        }
    }
    catch (const Exception & e)
    {
        /// If it's impossible to read meta - just remove it from FS.
        if (e.code() == ErrorCodes::UNKNOWN_FORMAT)
        {
            LOG_WARNING(
                log,
                "Metadata file {} can't be read by reason: {}. Removing it forcibly.",
                backQuote(path),
                e.nested() ? e.nested()->message() : e.message());

            fs::remove(file);
        }
        else
            throw;
    }
}

void DiskS3::removeMetaRecursive(const String & path, AwsS3KeyKeeper & keys)
{
    checkStackSize(); /// This is needed to prevent stack overflow in case of cyclic symlinks.

    fs::path file = fs::path(metadata_path) / path;
    if (fs::is_regular_file(file))
    {
        removeMeta(path, keys);
    }
    else
    {
        for (auto it{iterateDirectory(path)}; it->isValid(); it->next())
            removeMetaRecursive(it->path(), keys);
        fs::remove(file);
    }
}

void DiskS3::removeAws(const AwsS3KeyKeeper & keys)
{
    if (!keys.empty())
    {
        auto settings = current_settings.get();

        for (const auto & chunk : keys)
        {
            LOG_DEBUG(log, "Remove AWS keys {}", AwsS3KeyKeeper::getChunkKeys(chunk));

            Aws::S3::Model::Delete delkeys;
            delkeys.SetObjects(chunk);

            /// TODO: Make operation idempotent. Do not throw exception if key is already deleted.
            Aws::S3::Model::DeleteObjectsRequest request;
            request.SetBucket(bucket);
            request.SetDelete(delkeys);
            auto outcome = settings->client->DeleteObjects(request);
            throwIfError(outcome);
        }
    }
}

void DiskS3::removeFileIfExists(const String & path)
{
    AwsS3KeyKeeper keys;
    if (fs::exists(fs::path(metadata_path) / path))
    {
        removeMeta(path, keys);
        removeAws(keys);
    }
}

void DiskS3::removeDirectory(const String & path)
{
    fs::remove(fs::path(metadata_path) / path);
}

void DiskS3::removeSharedFile(const String & path, bool keep_s3)
{
    AwsS3KeyKeeper keys;
    removeMeta(path, keys);
    if (!keep_s3)
        removeAws(keys);
}

void DiskS3::removeSharedRecursive(const String & path, bool keep_s3)
{
    AwsS3KeyKeeper keys;
    removeMetaRecursive(path, keys);
    if (!keep_s3)
        removeAws(keys);
}

bool DiskS3::tryReserve(UInt64 bytes)
{
    std::lock_guard lock(reservation_mutex);
    if (bytes == 0)
    {
        LOG_DEBUG(log, "Reserving 0 bytes on s3 disk {}", backQuote(name));
        ++reservation_count;
        return true;
    }

    auto available_space = getAvailableSpace();
    UInt64 unreserved_space = available_space - std::min(available_space, reserved_bytes);
    if (unreserved_space >= bytes)
    {
        LOG_DEBUG(log, "Reserving {} on disk {}, having unreserved {}.",
            ReadableSize(bytes), backQuote(name), ReadableSize(unreserved_space));
        ++reservation_count;
        reserved_bytes += bytes;
        return true;
    }
    return false;
}

void DiskS3::listFiles(const String & path, std::vector<String> & file_names)
{
    for (auto it = iterateDirectory(path); it->isValid(); it->next())
        file_names.push_back(it->name());
}

void DiskS3::setLastModified(const String & path, const Poco::Timestamp & timestamp)
{
    fs::last_write_time(fs::path(metadata_path) / path, static_cast<fs::file_time_type>(std::chrono::microseconds(timestamp.epochMicroseconds())));
}

Poco::Timestamp DiskS3::getLastModified(const String & path)
{
    fs::file_time_type fs_time = fs::last_write_time(fs::path(metadata_path) / path);
    auto micro_sec = std::chrono::duration_cast<std::chrono::microseconds>(fs_time.time_since_epoch());
    return Poco::Timestamp(micro_sec.count());
=======
    return std::make_unique<WriteIndirectBufferFromRemoteFS<WriteBufferFromS3>>(std::move(s3_buffer), std::move(metadata), s3_path);
>>>>>>> 91f910a6
}

void DiskS3::createHardLink(const String & src_path, const String & dst_path)
{
    auto settings = current_settings.get();
    createHardLink(src_path, dst_path, settings->send_metadata);
}

void DiskS3::createHardLink(const String & src_path, const String & dst_path, bool send_metadata)
{
    /// We don't need to record hardlinks created to shadow folder.
    if (send_metadata && !dst_path.starts_with("shadow/"))
    {
        auto revision = ++revision_counter;
        const ObjectMetadata object_metadata {
            {"src_path", src_path},
            {"dst_path", dst_path}
        };
        createFileOperationObject("hardlink", revision, object_metadata);
    }

    /// Increment number of references.
    auto src = readMeta(src_path);
    ++src.ref_count;
    src.save();

    /// Create FS hardlink to metadata file.
    DB::createHardLink(fs::path(metadata_path) / src_path, fs::path(metadata_path) / dst_path);
}

void DiskS3::shutdown()
{
    auto settings = current_settings.get();
    /// This call stops any next retry attempts for ongoing S3 requests.
    /// If S3 request is failed and the method below is executed S3 client immediately returns the last failed S3 request outcome.
    /// If S3 is healthy nothing wrong will be happened and S3 requests will be processed in a regular way without errors.
    /// This should significantly speed up shutdown process if S3 is unhealthy.
    settings->client->DisableRequestProcessing();
}

void DiskS3::createFileOperationObject(const String & operation_name, UInt64 revision, const DiskS3::ObjectMetadata & metadata)
{
    auto settings = current_settings.get();
    const String key = "operations/r" + revisionToString(revision) + "-" + operation_name;
    WriteBufferFromS3 buffer(
        settings->client,
        bucket,
<<<<<<< HEAD
        fs::path(s3_root_path) / key,
=======
        remote_fs_root_path + key,
>>>>>>> 91f910a6
        settings->s3_min_upload_part_size,
        settings->s3_max_single_part_upload_size,
        metadata);

    buffer.write('0');
    buffer.finalize();
}

void DiskS3::startup()
{
    auto settings = current_settings.get();

    if (!settings->send_metadata)
        return;

    LOG_INFO(log, "Starting up disk {}", name);

    restore();

    if (readSchemaVersion(bucket, remote_fs_root_path) < RESTORABLE_SCHEMA_VERSION)
        migrateToRestorableSchema();

    findLastRevision();

    LOG_INFO(log, "Disk {} started up", name);
}

void DiskS3::findLastRevision()
{
    /// Construct revision number from high to low bits.
    String revision;
    revision.reserve(64);
    for (int bit = 0; bit < 64; bit++)
    {
        auto revision_prefix = revision + "1";

        LOG_DEBUG(log, "Check object exists with revision prefix {}", revision_prefix);

        /// Check file or operation with such revision prefix exists.
        if (checkObjectExists(bucket, remote_fs_root_path + "r" + revision_prefix)
            || checkObjectExists(bucket, remote_fs_root_path + "operations/r" + revision_prefix))
            revision += "1";
        else
            revision += "0";
    }
    revision_counter = static_cast<UInt64>(std::bitset<64>(revision).to_ullong());
    LOG_INFO(log, "Found last revision number {} for disk {}", revision_counter, name);
}

int DiskS3::readSchemaVersion(const String & source_bucket, const String & source_path)
{
    int version = 0;
    if (!checkObjectExists(source_bucket, fs::path(source_path) / SCHEMA_VERSION_OBJECT))
        return version;

    auto settings = current_settings.get();
    ReadBufferFromS3 buffer(
        settings->client,
        source_bucket,
        fs::path(source_path) / SCHEMA_VERSION_OBJECT,
        settings->s3_max_single_read_retries);

    readIntText(version, buffer);

    return version;
}

void DiskS3::saveSchemaVersion(const int & version)
{
    auto settings = current_settings.get();

    WriteBufferFromS3 buffer(
        settings->client,
        bucket,
<<<<<<< HEAD
        fs::path(s3_root_path) / SCHEMA_VERSION_OBJECT,
=======
        remote_fs_root_path + SCHEMA_VERSION_OBJECT,
>>>>>>> 91f910a6
        settings->s3_min_upload_part_size,
        settings->s3_max_single_part_upload_size);

    writeIntText(version, buffer);
    buffer.finalize();
}

void DiskS3::updateObjectMetadata(const String & key, const ObjectMetadata & metadata)
{
    auto settings = current_settings.get();
    Aws::S3::Model::CopyObjectRequest request;
    request.SetCopySource(fs::path(bucket) / key);
    request.SetBucket(bucket);
    request.SetKey(key);
    request.SetMetadata(metadata);
    request.SetMetadataDirective(Aws::S3::Model::MetadataDirective::REPLACE);

    auto outcome = settings->client->CopyObject(request);
    throwIfError(outcome);
}

void DiskS3::migrateFileToRestorableSchema(const String & path)
{
    LOG_DEBUG(log, "Migrate file {} to restorable schema", (fs::path(metadata_path) / path).string());

    auto meta = readMeta(path);

    for (const auto & [key, _] : meta.remote_fs_objects)
    {
        ObjectMetadata metadata {
            {"path", path}
        };
<<<<<<< HEAD
        updateObjectMetadata(fs::path(s3_root_path) / key, metadata);
=======
        updateObjectMetadata(remote_fs_root_path + key, metadata);
>>>>>>> 91f910a6
    }
}

void DiskS3::migrateToRestorableSchemaRecursive(const String & path, Futures & results)
{
    checkStackSize(); /// This is needed to prevent stack overflow in case of cyclic symlinks.

    LOG_DEBUG(log, "Migrate directory {} to restorable schema", (fs::path(metadata_path) / path).string());

    bool dir_contains_only_files = true;
    for (auto it = iterateDirectory(path); it->isValid(); it->next())
        if (isDirectory(it->path()))
        {
            dir_contains_only_files = false;
            break;
        }

    /// The whole directory can be migrated asynchronously.
    if (dir_contains_only_files)
    {
        auto result = getExecutor().execute([this, path]
             {
                 for (auto it = iterateDirectory(path); it->isValid(); it->next())
                     migrateFileToRestorableSchema(it->path());
             });

        results.push_back(std::move(result));
    }
    else
    {
        for (auto it = iterateDirectory(path); it->isValid(); it->next())
            if (!isDirectory(it->path()))
            {
                auto source_path = it->path();
                auto result = getExecutor().execute([this, source_path]
                    {
                        migrateFileToRestorableSchema(source_path);
                    });

                results.push_back(std::move(result));
            }
            else
                migrateToRestorableSchemaRecursive(it->path(), results);
    }
}

void DiskS3::migrateToRestorableSchema()
{
    try
    {
        LOG_INFO(log, "Start migration to restorable schema for disk {}", name);

        Futures results;

        for (const auto & root : data_roots)
            if (exists(root))
                migrateToRestorableSchemaRecursive(root, results);

        for (auto & result : results)
            result.wait();
        for (auto & result : results)
            result.get();

        saveSchemaVersion(RESTORABLE_SCHEMA_VERSION);
    }
    catch (const Exception &)
    {
        tryLogCurrentException(log, fmt::format("Failed to migrate to restorable schema for disk {}", name));

        throw;
    }
}

bool DiskS3::checkObjectExists(const String & source_bucket, const String & prefix) const
{
    auto settings = current_settings.get();
    Aws::S3::Model::ListObjectsV2Request request;
    request.SetBucket(source_bucket);
    request.SetPrefix(prefix);
    request.SetMaxKeys(1);

    auto outcome = settings->client->ListObjectsV2(request);
    throwIfError(outcome);

    return !outcome.GetResult().GetContents().empty();
}

bool DiskS3::checkUniqueId(const String & id) const
{
    auto settings = current_settings.get();
    /// Check that we have right s3 and have access rights
    /// Actually interprets id as s3 object name and checks if it exists
    Aws::S3::Model::ListObjectsV2Request request;
    request.SetBucket(bucket);
    request.SetPrefix(id);
    auto resp = settings->client->ListObjectsV2(request);
    throwIfError(resp);
    Aws::Vector<Aws::S3::Model::Object> object_list = resp.GetResult().GetContents();

    for (const auto & object : object_list)
        if (object.GetKey() == id)
            return true;
    return false;
}

Aws::S3::Model::HeadObjectResult DiskS3::headObject(const String & source_bucket, const String & key) const
{
    auto settings = current_settings.get();
    Aws::S3::Model::HeadObjectRequest request;
    request.SetBucket(source_bucket);
    request.SetKey(key);

    auto outcome = settings->client->HeadObject(request);
    throwIfError(outcome);

    return outcome.GetResultWithOwnership();
}

void DiskS3::listObjects(const String & source_bucket, const String & source_path, std::function<bool(const Aws::S3::Model::ListObjectsV2Result &)> callback) const
{
    auto settings = current_settings.get();
    Aws::S3::Model::ListObjectsV2Request request;
    request.SetBucket(source_bucket);
    request.SetPrefix(source_path);
    request.SetMaxKeys(settings->list_object_keys_size);

    Aws::S3::Model::ListObjectsV2Outcome outcome;
    do
    {
        outcome = settings->client->ListObjectsV2(request);
        throwIfError(outcome);

        bool should_continue = callback(outcome.GetResult());

        if (!should_continue)
            break;

        request.SetContinuationToken(outcome.GetResult().GetNextContinuationToken());
    } while (outcome.GetResult().GetIsTruncated());
}

void DiskS3::copyObject(const String & src_bucket, const String & src_key, const String & dst_bucket, const String & dst_key) const
{
    auto settings = current_settings.get();
    Aws::S3::Model::CopyObjectRequest request;
    request.SetCopySource(fs::path(src_bucket) / src_key);
    request.SetBucket(dst_bucket);
    request.SetKey(dst_key);

    auto outcome = settings->client->CopyObject(request);
    throwIfError(outcome);
}

struct DiskS3::RestoreInformation
{
    UInt64 revision = LATEST_REVISION;
    String source_bucket;
    String source_path;
    bool detached = false;
};

void DiskS3::readRestoreInformation(DiskS3::RestoreInformation & restore_information)
{
    ReadBufferFromFile buffer(fs::path(metadata_path) / RESTORE_FILE_NAME, 512);
    buffer.next();

    try
    {
        std::map<String, String> properties;

        while (buffer.hasPendingData())
        {
            String property;
            readText(property, buffer);
            assertChar('\n', buffer);

            auto pos = property.find('=');
            if (pos == String::npos || pos == 0 || pos == property.length())
                throw Exception(fmt::format("Invalid property {} in restore file", property), ErrorCodes::UNKNOWN_FORMAT);

            auto key = property.substr(0, pos);
            auto value = property.substr(pos + 1);

            auto it = properties.find(key);
            if (it != properties.end())
                throw Exception(fmt::format("Property key duplication {} in restore file", key), ErrorCodes::UNKNOWN_FORMAT);

            properties[key] = value;
        }

        for (const auto & [key, value] : properties)
        {
            ReadBufferFromString value_buffer (value);

            if (key == "revision")
                readIntText(restore_information.revision, value_buffer);
            else if (key == "source_bucket")
                readText(restore_information.source_bucket, value_buffer);
            else if (key == "source_path")
                readText(restore_information.source_path, value_buffer);
            else if (key == "detached")
                readBoolTextWord(restore_information.detached, value_buffer);
            else
                throw Exception(fmt::format("Unknown key {} in restore file", key), ErrorCodes::UNKNOWN_FORMAT);
        }
    }
    catch (const Exception &)
    {
        tryLogCurrentException(log, "Failed to read restore information");
        throw;
    }
}

void DiskS3::restore()
{
    if (!exists(RESTORE_FILE_NAME))
        return;

    try
    {
        RestoreInformation information;
        information.source_bucket = bucket;
        information.source_path = remote_fs_root_path;

        readRestoreInformation(information);
        if (information.revision == 0)
            information.revision = LATEST_REVISION;
        if (!information.source_path.ends_with('/'))
            information.source_path += '/';

        if (information.source_bucket == bucket)
        {
            /// In this case we need to additionally cleanup S3 from objects with later revision.
            /// Will be simply just restore to different path.
            if (information.source_path == remote_fs_root_path && information.revision != LATEST_REVISION)
                throw Exception("Restoring to the same bucket and path is allowed if revision is latest (0)", ErrorCodes::BAD_ARGUMENTS);

            /// This case complicates S3 cleanup in case of unsuccessful restore.
            if (information.source_path != remote_fs_root_path && remote_fs_root_path.starts_with(information.source_path))
                throw Exception("Restoring to the same bucket is allowed only if source path is not a sub-path of configured path in S3 disk", ErrorCodes::BAD_ARGUMENTS);
        }

        LOG_INFO(log, "Starting to restore disk {}. Revision: {}, Source bucket: {}, Source path: {}",
                 name, information.revision, information.source_bucket, information.source_path);

        if (readSchemaVersion(information.source_bucket, information.source_path) < RESTORABLE_SCHEMA_VERSION)
            throw Exception("Source bucket doesn't have restorable schema.", ErrorCodes::BAD_ARGUMENTS);

        LOG_INFO(log, "Removing old metadata...");

        bool cleanup_s3 = information.source_bucket != bucket || information.source_path != remote_fs_root_path;
        for (const auto & root : data_roots)
            if (exists(root))
                removeSharedRecursive(root, !cleanup_s3);

        restoreFiles(information);
        restoreFileOperations(information);

        fs::path restore_file = fs::path(metadata_path) / RESTORE_FILE_NAME;
        fs::remove(restore_file);

        saveSchemaVersion(RESTORABLE_SCHEMA_VERSION);

        LOG_INFO(log, "Restore disk {} finished", name);
    }
    catch (const Exception &)
    {
        tryLogCurrentException(log, fmt::format("Failed to restore disk {}", name));

        throw;
    }
}

void DiskS3::restoreFiles(const RestoreInformation & restore_information)
{
    LOG_INFO(log, "Starting restore files for disk {}", name);

    std::vector<std::future<void>> results;
    auto restore_files = [this, &restore_information, &results](auto list_result)
    {
        std::vector<String> keys;
        for (const auto & row : list_result.GetContents())
        {
            const String & key = row.GetKey();

            /// Skip file operations objects. They will be processed separately.
            if (key.find("/operations/") != String::npos)
                continue;

            const auto [revision, _] = extractRevisionAndOperationFromKey(key);
            /// Filter early if it's possible to get revision from key.
            if (revision > restore_information.revision)
                continue;

            keys.push_back(key);
        }

        if (!keys.empty())
        {
            auto result = getExecutor().execute([this, &restore_information, keys]()
            {
                processRestoreFiles(restore_information.source_bucket, restore_information.source_path, keys);
            });

            results.push_back(std::move(result));
        }

        return true;
    };

    /// Execute.
    listObjects(restore_information.source_bucket, restore_information.source_path, restore_files);

    for (auto & result : results)
        result.wait();
    for (auto & result : results)
        result.get();

    LOG_INFO(log, "Files are restored for disk {}", name);
}

void DiskS3::processRestoreFiles(const String & source_bucket, const String & source_path, Strings keys)
{
    for (const auto & key : keys)
    {
        auto head_result = headObject(source_bucket, key);
        auto object_metadata = head_result.GetMetadata();

        /// Restore file if object has 'path' in metadata.
        auto path_entry = object_metadata.find("path");
        if (path_entry == object_metadata.end())
        {
            /// Such keys can remain after migration, we can skip them.
            LOG_WARNING(log, "Skip key {} because it doesn't have 'path' in metadata", key);
            continue;
        }

        const auto & path = path_entry->second;

        createDirectories(directoryPath(path));
        auto metadata = createMeta(path);
        auto relative_key = shrinkKey(source_path, key);

        /// Copy object if we restore to different bucket / path.
<<<<<<< HEAD
        if (bucket != source_bucket || fs::path(s3_root_path) != fs::path(source_path))
            copyObject(source_bucket, key, bucket, fs::path(s3_root_path) / relative_key);
=======
        if (bucket != source_bucket || remote_fs_root_path != source_path)
            copyObject(source_bucket, key, bucket, remote_fs_root_path + relative_key);
>>>>>>> 91f910a6

        metadata.addObject(relative_key, head_result.GetContentLength());
        metadata.save();

        LOG_DEBUG(log, "Restored file {}", path);
    }
}

void DiskS3::restoreFileOperations(const RestoreInformation & restore_information)
{
    auto settings = current_settings.get();

    LOG_INFO(log, "Starting restore file operations for disk {}", name);

    /// Enable recording file operations if we restore to different bucket / path.
    bool send_metadata = bucket != restore_information.source_bucket || remote_fs_root_path != restore_information.source_path;

    std::set<String> renames;
    auto restore_file_operations = [this, &restore_information, &renames, &send_metadata](auto list_result)
    {
        const String rename = "rename";
        const String hardlink = "hardlink";

        for (const auto & row : list_result.GetContents())
        {
            const String & key = row.GetKey();

            const auto [revision, operation] = extractRevisionAndOperationFromKey(key);
            if (revision == UNKNOWN_REVISION)
            {
                LOG_WARNING(log, "Skip key {} with unknown revision", key);
                continue;
            }

            /// S3 ensures that keys will be listed in ascending UTF-8 bytes order (revision order).
            /// We can stop processing if revision of the object is already more than required.
            if (revision > restore_information.revision)
                return false;

            /// Keep original revision if restore to different bucket / path.
            if (send_metadata)
                revision_counter = revision - 1;

            auto object_metadata = headObject(restore_information.source_bucket, key).GetMetadata();
            if (operation == rename)
            {
                auto from_path = object_metadata["from_path"];
                auto to_path = object_metadata["to_path"];
                if (exists(from_path))
                {
                    moveFile(from_path, to_path, send_metadata);
                    LOG_DEBUG(log, "Revision {}. Restored rename {} -> {}", revision, from_path, to_path);

                    if (restore_information.detached && isDirectory(to_path))
                    {
                        /// Sometimes directory paths are passed without trailing '/'. We should keep them in one consistent way.
                        if (!from_path.ends_with('/'))
                            from_path += '/';
                        if (!to_path.ends_with('/'))
                            to_path += '/';

                        /// Always keep latest actual directory path to avoid 'detaching' not existing paths.
                        auto it = renames.find(from_path);
                        if (it != renames.end())
                            renames.erase(it);

                        renames.insert(to_path);
                    }
                }
            }
            else if (operation == hardlink)
            {
                auto src_path = object_metadata["src_path"];
                auto dst_path = object_metadata["dst_path"];
                if (exists(src_path))
                {
                    createDirectories(directoryPath(dst_path));
                    createHardLink(src_path, dst_path, send_metadata);
                    LOG_DEBUG(log, "Revision {}. Restored hardlink {} -> {}", revision, src_path, dst_path);
                }
            }
        }

        return true;
    };

    /// Execute.
    listObjects(restore_information.source_bucket, fs::path(restore_information.source_path) / "operations/", restore_file_operations);

    if (restore_information.detached)
    {
        Strings not_finished_prefixes{"tmp_", "delete_tmp_", "attaching_", "deleting_"};

        for (const auto & path : renames)
        {
            /// Skip already detached parts.
            if (path.find("/detached/") != std::string::npos)
                continue;

            /// Skip not finished parts. They shouldn't be in 'detached' directory, because CH wouldn't be able to finish processing them.
            fs::path directory_path(path);
            auto directory_name = directory_path.parent_path().filename().string();
            auto predicate = [&directory_name](String & prefix) { return directory_name.starts_with(prefix); };
            if (std::any_of(not_finished_prefixes.begin(), not_finished_prefixes.end(), predicate))
                continue;

            auto detached_path = pathToDetached(path);

            LOG_DEBUG(log, "Move directory to 'detached' {} -> {}", path, detached_path);

            fs::path from_path = fs::path(metadata_path) / path;
            fs::path to_path = fs::path(metadata_path) / detached_path / from_path.filename();
            if (path.ends_with('/'))
                to_path = to_path.parent_path();
            fs::copy(from_path, to_path, fs::copy_options::recursive | fs::copy_options::overwrite_existing);
            fs::remove_all(from_path);
        }
    }

    LOG_INFO(log, "File operations restored for disk {}", name);
}

std::tuple<UInt64, String> DiskS3::extractRevisionAndOperationFromKey(const String & key)
{
    String revision_str;
    String operation;

    re2::RE2::FullMatch(key, key_regexp, &revision_str, &operation);

    return {(revision_str.empty() ? UNKNOWN_REVISION : static_cast<UInt64>(std::bitset<64>(revision_str).to_ullong())), operation};
}

String DiskS3::shrinkKey(const String & path, const String & key)
{
    if (!key.starts_with(path))
        throw Exception("The key " + key + " prefix mismatch with given " + path, ErrorCodes::LOGICAL_ERROR);

    return key.substr(path.length());
}

String DiskS3::revisionToString(UInt64 revision)
{
    return std::bitset<64>(revision).to_string();
}

String DiskS3::pathToDetached(const String & source_path)
{
    if (source_path.ends_with('/'))
        return fs::path(source_path).parent_path().parent_path() / "detached/";
    return fs::path(source_path).parent_path() / "detached/";
}

void DiskS3::onFreeze(const String & path)
{
    createDirectories(path);
    WriteBufferFromFile revision_file_buf(fs::path(metadata_path) / path / "revision.txt", 32);
    writeIntText(revision_counter.load(), revision_file_buf);
    revision_file_buf.finalize();
}

void DiskS3::applyNewSettings(const Poco::Util::AbstractConfiguration & config, ContextConstPtr context)
{
    auto new_settings = settings_getter(config, "storage_configuration.disks." + name, context);

    current_settings.set(std::move(new_settings));

    if (AsyncExecutor * exec = dynamic_cast<AsyncExecutor*>(&getExecutor()))
        exec->setMaxThreads(current_settings.get()->thread_pool_size);
}

DiskS3Settings::DiskS3Settings(
    const std::shared_ptr<Aws::S3::S3Client> & client_,
    size_t s3_max_single_read_retries_,
    size_t s3_min_upload_part_size_,
    size_t s3_max_single_part_upload_size_,
    size_t min_bytes_for_seek_,
    bool send_metadata_,
    int thread_pool_size_,
    int list_object_keys_size_,
    int objects_chunk_size_to_delete_)
    : client(client_)
    , s3_max_single_read_retries(s3_max_single_read_retries_)
    , s3_min_upload_part_size(s3_min_upload_part_size_)
    , s3_max_single_part_upload_size(s3_max_single_part_upload_size_)
    , min_bytes_for_seek(min_bytes_for_seek_)
    , send_metadata(send_metadata_)
    , thread_pool_size(thread_pool_size_)
    , list_object_keys_size(list_object_keys_size_)
    , objects_chunk_size_to_delete(objects_chunk_size_to_delete_)
{
}

}<|MERGE_RESOLUTION|>--- conflicted
+++ resolved
@@ -14,11 +14,6 @@
 #include <IO/SeekAvoidingReadBuffer.h>
 #include <IO/WriteBufferFromS3.h>
 #include <IO/WriteHelpers.h>
-<<<<<<< HEAD
-#include <Common/checkStackSize.h>
-=======
-#include <Poco/File.h>
->>>>>>> 91f910a6
 #include <Common/createHardLink.h>
 #include <Common/quoteString.h>
 #include <Common/thread_local_rng.h>
@@ -118,175 +113,6 @@
     }
 }
 
-<<<<<<< HEAD
-/**
- * S3 metadata file layout:
- * Number of S3 objects, Total size of all S3 objects.
- * Each S3 object represents path where object located in S3 and size of object.
- */
-struct DiskS3::Metadata
-{
-    /// Metadata file version.
-    static constexpr UInt32 VERSION_ABSOLUTE_PATHS = 1;
-    static constexpr UInt32 VERSION_RELATIVE_PATHS = 2;
-    static constexpr UInt32 VERSION_READ_ONLY_FLAG = 3;
-
-    using PathAndSize = std::pair<String, size_t>;
-
-    /// S3 root path.
-    fs::path s3_root_path;
-
-    /// Disk path.
-    fs::path disk_path;
-    /// Relative path to metadata file on local FS.
-    fs::path metadata_file_path;
-    /// Total size of all S3 objects.
-    size_t total_size;
-    /// S3 objects paths and their sizes.
-    std::vector<PathAndSize> s3_objects;
-    /// Number of references (hardlinks) to this metadata file.
-    UInt32 ref_count;
-    /// Flag indicates that file is read only.
-    bool read_only = false;
-
-    /// Load metadata by path or create empty if `create` flag is set.
-    explicit Metadata(const String & s3_root_path_, const String & disk_path_, const String & metadata_file_path_, bool create = false)
-        : s3_root_path(s3_root_path_), disk_path(disk_path_), metadata_file_path(metadata_file_path_), total_size(0), s3_objects(0), ref_count(0)
-    {
-        if (create)
-            return;
-
-        try
-        {
-            ReadBufferFromFile buf(disk_path / metadata_file_path, 1024); /* reasonable buffer size for small file */
-
-            UInt32 version;
-            readIntText(version, buf);
-
-            if (version < VERSION_ABSOLUTE_PATHS || version > VERSION_READ_ONLY_FLAG)
-                throw Exception(
-                    "Unknown metadata file version. Path: " + (disk_path / metadata_file_path).string()
-                    + " Version: " + std::to_string(version) + ", Maximum expected version: " + std::to_string(VERSION_READ_ONLY_FLAG),
-                    ErrorCodes::UNKNOWN_FORMAT);
-
-            assertChar('\n', buf);
-
-            UInt32 s3_objects_count;
-            readIntText(s3_objects_count, buf);
-            assertChar('\t', buf);
-            readIntText(total_size, buf);
-            assertChar('\n', buf);
-            s3_objects.resize(s3_objects_count);
-            for (UInt32 i = 0; i < s3_objects_count; ++i)
-            {
-                String s3_object_path;
-                size_t s3_object_size;
-                readIntText(s3_object_size, buf);
-                assertChar('\t', buf);
-                readEscapedString(s3_object_path, buf);
-                if (version == VERSION_ABSOLUTE_PATHS)
-                {
-                    if (!boost::algorithm::starts_with(s3_object_path, s3_root_path.string()))
-                        throw Exception(
-                            "Path in metadata does not correspond S3 root path. Path: " + s3_object_path
-                            + ", root path: " + s3_root_path.string() + ", disk path: " + disk_path_,
-                            ErrorCodes::UNKNOWN_FORMAT);
-                    s3_object_path = s3_object_path.substr(s3_root_path.string().size());
-                }
-                assertChar('\n', buf);
-                s3_objects[i] = {s3_object_path, s3_object_size};
-            }
-
-            readIntText(ref_count, buf);
-            assertChar('\n', buf);
-
-            if (version >= VERSION_READ_ONLY_FLAG)
-            {
-                readBoolText(read_only, buf);
-                assertChar('\n', buf);
-            }
-        }
-        catch (Exception & e)
-        {
-            if (e.code() == ErrorCodes::UNKNOWN_FORMAT)
-                throw;
-
-            throw Exception("Failed to read metadata file", e, ErrorCodes::UNKNOWN_FORMAT);
-        }
-    }
-
-    void addObject(const String & path, size_t size)
-    {
-        total_size += size;
-        s3_objects.emplace_back(path, size);
-    }
-
-    /// Fsync metadata file if 'sync' flag is set.
-    void save(bool sync = false)
-    {
-        WriteBufferFromFile buf(disk_path / metadata_file_path, 1024);
-
-        writeIntText(VERSION_RELATIVE_PATHS, buf);
-        writeChar('\n', buf);
-
-        writeIntText(s3_objects.size(), buf);
-        writeChar('\t', buf);
-        writeIntText(total_size, buf);
-        writeChar('\n', buf);
-        for (const auto & [s3_object_path, s3_object_size] : s3_objects)
-        {
-            writeIntText(s3_object_size, buf);
-            writeChar('\t', buf);
-            writeEscapedString(s3_object_path, buf);
-            writeChar('\n', buf);
-        }
-
-        writeIntText(ref_count, buf);
-        writeChar('\n', buf);
-
-        writeBoolText(read_only, buf);
-        writeChar('\n', buf);
-
-        buf.finalize();
-        if (sync)
-            buf.sync();
-    }
-};
-
-DiskS3::Metadata DiskS3::readOrCreateMetaForWriting(const String & path, WriteMode mode)
-{
-    bool exist = exists(path);
-    if (exist)
-    {
-        auto metadata = readMeta(path);
-        if (metadata.read_only)
-            throw Exception("File is read-only: " + path, ErrorCodes::PATH_ACCESS_DENIED);
-
-        if (mode == WriteMode::Rewrite)
-            removeFile(path); /// Remove for re-write.
-        else
-            return metadata;
-    }
-
-    auto metadata = createMeta(path);
-    /// Save empty metadata to disk to have ability to get file size while buffer is not finalized.
-    metadata.save();
-
-    return metadata;
-}
-
-DiskS3::Metadata DiskS3::readMeta(const String & path) const
-{
-    return Metadata(s3_root_path, metadata_path, path);
-}
-
-DiskS3::Metadata DiskS3::createMeta(const String & path) const
-{
-    return Metadata(s3_root_path, metadata_path, path, true);
-}
-
-=======
->>>>>>> 91f910a6
 /// Reads data from S3 using stored paths in metadata.
 class ReadIndirectBufferFromS3 final : public ReadIndirectBufferFromRemoteFS<ReadBufferFromS3>
 {
@@ -311,139 +137,10 @@
     }
 
 private:
-<<<<<<< HEAD
-    std::unique_ptr<ReadBufferFromS3> initialize()
-    {
-        size_t offset = absolute_position;
-        for (size_t i = 0; i < metadata.s3_objects.size(); ++i)
-        {
-            current_buf_idx = i;
-            const auto & [path, size] = metadata.s3_objects[i];
-            if (size > offset)
-            {
-                auto buf = std::make_unique<ReadBufferFromS3>(client_ptr, bucket, metadata.s3_root_path / path, s3_max_single_read_retries, buf_size);
-                buf->seek(offset, SEEK_SET);
-                return buf;
-            }
-            offset -= size;
-        }
-        return nullptr;
-    }
-
-    bool nextImpl() override
-    {
-        /// Find first available buffer that fits to given offset.
-        if (!current_buf)
-            current_buf = initialize();
-
-        /// If current buffer has remaining data - use it.
-        if (current_buf && current_buf->next())
-        {
-            working_buffer = current_buf->buffer();
-            absolute_position += working_buffer.size();
-            return true;
-        }
-
-        /// If there is no available buffers - nothing to read.
-        if (current_buf_idx + 1 >= metadata.s3_objects.size())
-            return false;
-
-        ++current_buf_idx;
-        const auto & path = metadata.s3_objects[current_buf_idx].first;
-        current_buf = std::make_unique<ReadBufferFromS3>(client_ptr, bucket, metadata.s3_root_path / path, s3_max_single_read_retries, buf_size);
-        current_buf->next();
-        working_buffer = current_buf->buffer();
-        absolute_position += working_buffer.size();
-
-        return true;
-    }
-
-=======
->>>>>>> 91f910a6
     std::shared_ptr<Aws::S3::S3Client> client_ptr;
     const String & bucket;
     size_t s3_max_single_read_retries;
     size_t buf_size;
-<<<<<<< HEAD
-
-    size_t absolute_position = 0;
-    size_t current_buf_idx = 0;
-    std::unique_ptr<ReadBufferFromS3> current_buf;
-};
-
-/// Stores data in S3 and adds the object key (S3 path) and object size to metadata file on local FS.
-class WriteIndirectBufferFromS3 final : public WriteBufferFromFileDecorator
-{
-public:
-    WriteIndirectBufferFromS3(
-        std::unique_ptr<WriteBufferFromS3> impl_,
-        DiskS3::Metadata metadata_,
-        String & s3_path_)
-        : WriteBufferFromFileDecorator(std::move(impl_))
-        , metadata(std::move(metadata_))
-        , s3_path(s3_path_) { }
-
-    virtual ~WriteIndirectBufferFromS3() override
-    {
-        try
-        {
-            WriteIndirectBufferFromS3::finalize();
-        }
-        catch (...)
-        {
-            tryLogCurrentException(__PRETTY_FUNCTION__);
-        }
-    }
-
-    void finalize() override
-    {
-        if (finalized)
-            return;
-
-        WriteBufferFromFileDecorator::finalize();
-
-        metadata.addObject(s3_path, count());
-        metadata.save();
-    }
-
-    void sync() override
-    {
-        if (finalized)
-            metadata.save(true);
-    }
-
-    std::string getFileName() const override { return metadata.metadata_file_path; }
-
-private:
-    DiskS3::Metadata metadata;
-    String s3_path;
-};
-
-
-class DiskS3DirectoryIterator final : public IDiskDirectoryIterator
-{
-public:
-    DiskS3DirectoryIterator(const String & full_path, const String & folder_path_) : iter(full_path), folder_path(folder_path_) {}
-
-    void next() override { ++iter; }
-
-    bool isValid() const override { return iter != fs::directory_iterator(); }
-
-    String path() const override
-    {
-        if (fs::is_directory(iter->path()))
-            return folder_path / iter->path().filename().string() / "";
-        else
-            return folder_path / iter->path().filename().string();
-    }
-
-    String name() const override { return iter->path().filename(); }
-
-private:
-    fs::directory_iterator iter;
-    fs::path folder_path;
-=======
->>>>>>> 91f910a6
 };
 
 DiskS3::DiskS3(
@@ -460,69 +157,19 @@
 {
 }
 
-<<<<<<< HEAD
-ReservationPtr DiskS3::reserve(UInt64 bytes)
-{
-    if (!tryReserve(bytes))
-        return {};
-    return std::make_unique<DiskS3Reservation>(std::static_pointer_cast<DiskS3>(shared_from_this()), bytes);
-}
-
-bool DiskS3::exists(const String & path) const
-{
-    return fs::exists(fs::path(metadata_path) / path);
-}
-
-bool DiskS3::isFile(const String & path) const
-{
-    return fs::is_regular_file(fs::path(metadata_path) / path);
-}
-
-bool DiskS3::isDirectory(const String & path) const
-{
-    return fs::is_directory(fs::path(metadata_path) / path);
-}
-
-size_t DiskS3::getFileSize(const String & path) const
-{
-    auto metadata = readMeta(path);
-    return metadata.total_size;
-}
-
-void DiskS3::createDirectory(const String & path)
-{
-    fs::create_directory(fs::path(metadata_path) / path);
-}
-
-void DiskS3::createDirectories(const String & path)
-{
-    fs::create_directories(fs::path(metadata_path) / path);
-}
-
-=======
->>>>>>> 91f910a6
 String DiskS3::getUniqueId(const String & path) const
 {
     Metadata metadata(remote_fs_root_path, metadata_path, path);
     String id;
-<<<<<<< HEAD
-    if (!metadata.s3_objects.empty())
-        id = metadata.s3_root_path / metadata.s3_objects[0].first;
-=======
     if (!metadata.remote_fs_objects.empty())
         id = metadata.remote_fs_root_path + metadata.remote_fs_objects[0].first;
->>>>>>> 91f910a6
     return id;
 }
 
 RemoteFSPathKeeperPtr DiskS3::createFSPathKeeper() const
 {
-<<<<<<< HEAD
-    return std::make_unique<DiskS3DirectoryIterator>(fs::path(metadata_path) / path, path);
-=======
     auto settings = current_settings.get();
     return std::make_shared<S3PathKeeper>(settings->objects_chunk_size_to_delete);
->>>>>>> 91f910a6
 }
 
 void DiskS3::removeFromRemoteFS(RemoteFSPathKeeperPtr fs_paths_keeper)
@@ -576,11 +223,7 @@
     auto metadata = readMeta(path);
 
     LOG_DEBUG(log, "Read from file by path: {}. Existing S3 objects: {}",
-<<<<<<< HEAD
-        backQuote((fs::path(metadata_path) / path).string()), metadata.s3_objects.size());
-=======
         backQuote(metadata_path + path), metadata.remote_fs_objects.size());
->>>>>>> 91f910a6
 
     auto reader = std::make_unique<ReadIndirectBufferFromS3>(settings->client, bucket, metadata, settings->s3_max_single_read_retries, buf_size);
     return std::make_unique<SeekAvoidingReadBuffer>(std::move(reader), settings->min_bytes_for_seek);
@@ -605,188 +248,18 @@
     }
 
     LOG_DEBUG(log, "{} to file by path: {}. S3 path: {}",
-<<<<<<< HEAD
-              mode == WriteMode::Rewrite ? "Write" : "Append", backQuote((fs::path(metadata_path) / path).string()), (fs::path(s3_root_path) / s3_path).string());
-=======
               mode == WriteMode::Rewrite ? "Write" : "Append", backQuote(metadata_path + path), remote_fs_root_path + s3_path);
->>>>>>> 91f910a6
 
     auto s3_buffer = std::make_unique<WriteBufferFromS3>(
         settings->client,
         bucket,
-<<<<<<< HEAD
-        fs::path(metadata.s3_root_path) / s3_path,
-=======
         metadata.remote_fs_root_path + s3_path,
->>>>>>> 91f910a6
         settings->s3_min_upload_part_size,
         settings->s3_max_single_part_upload_size,
         std::move(object_metadata),
         buf_size);
 
-<<<<<<< HEAD
-    return std::make_unique<WriteIndirectBufferFromS3>(std::move(s3_buffer), std::move(metadata), s3_path);
-}
-
-void DiskS3::removeMeta(const String & path, AwsS3KeyKeeper & keys)
-{
-    LOG_DEBUG(log, "Remove file by path: {}", backQuote((fs::path(metadata_path) / path).string()));
-
-    fs::path file = fs::path(metadata_path) / path;
-
-    if (!is_regular_file(file))
-        throw Exception(ErrorCodes::CANNOT_DELETE_DIRECTORY, "Path '{}' is a directory", path);
-
-    try
-    {
-        auto metadata = readMeta(path);
-
-        /// If there is no references - delete content from S3.
-        if (metadata.ref_count == 0)
-        {
-            fs::remove(file);
-
-            for (const auto & [s3_object_path, _] : metadata.s3_objects)
-                keys.addKey(fs::path(s3_root_path) / s3_object_path);
-        }
-        else /// In other case decrement number of references, save metadata and delete file.
-        {
-            --metadata.ref_count;
-            metadata.save();
-            fs::remove(file);
-        }
-    }
-    catch (const Exception & e)
-    {
-        /// If it's impossible to read meta - just remove it from FS.
-        if (e.code() == ErrorCodes::UNKNOWN_FORMAT)
-        {
-            LOG_WARNING(
-                log,
-                "Metadata file {} can't be read by reason: {}. Removing it forcibly.",
-                backQuote(path),
-                e.nested() ? e.nested()->message() : e.message());
-
-            fs::remove(file);
-        }
-        else
-            throw;
-    }
-}
-
-void DiskS3::removeMetaRecursive(const String & path, AwsS3KeyKeeper & keys)
-{
-    checkStackSize(); /// This is needed to prevent stack overflow in case of cyclic symlinks.
-
-    fs::path file = fs::path(metadata_path) / path;
-    if (fs::is_regular_file(file))
-    {
-        removeMeta(path, keys);
-    }
-    else
-    {
-        for (auto it{iterateDirectory(path)}; it->isValid(); it->next())
-            removeMetaRecursive(it->path(), keys);
-        fs::remove(file);
-    }
-}
-
-void DiskS3::removeAws(const AwsS3KeyKeeper & keys)
-{
-    if (!keys.empty())
-    {
-        auto settings = current_settings.get();
-
-        for (const auto & chunk : keys)
-        {
-            LOG_DEBUG(log, "Remove AWS keys {}", AwsS3KeyKeeper::getChunkKeys(chunk));
-
-            Aws::S3::Model::Delete delkeys;
-            delkeys.SetObjects(chunk);
-
-            /// TODO: Make operation idempotent. Do not throw exception if key is already deleted.
-            Aws::S3::Model::DeleteObjectsRequest request;
-            request.SetBucket(bucket);
-            request.SetDelete(delkeys);
-            auto outcome = settings->client->DeleteObjects(request);
-            throwIfError(outcome);
-        }
-    }
-}
-
-void DiskS3::removeFileIfExists(const String & path)
-{
-    AwsS3KeyKeeper keys;
-    if (fs::exists(fs::path(metadata_path) / path))
-    {
-        removeMeta(path, keys);
-        removeAws(keys);
-    }
-}
-
-void DiskS3::removeDirectory(const String & path)
-{
-    fs::remove(fs::path(metadata_path) / path);
-}
-
-void DiskS3::removeSharedFile(const String & path, bool keep_s3)
-{
-    AwsS3KeyKeeper keys;
-    removeMeta(path, keys);
-    if (!keep_s3)
-        removeAws(keys);
-}
-
-void DiskS3::removeSharedRecursive(const String & path, bool keep_s3)
-{
-    AwsS3KeyKeeper keys;
-    removeMetaRecursive(path, keys);
-    if (!keep_s3)
-        removeAws(keys);
-}
-
-bool DiskS3::tryReserve(UInt64 bytes)
-{
-    std::lock_guard lock(reservation_mutex);
-    if (bytes == 0)
-    {
-        LOG_DEBUG(log, "Reserving 0 bytes on s3 disk {}", backQuote(name));
-        ++reservation_count;
-        return true;
-    }
-
-    auto available_space = getAvailableSpace();
-    UInt64 unreserved_space = available_space - std::min(available_space, reserved_bytes);
-    if (unreserved_space >= bytes)
-    {
-        LOG_DEBUG(log, "Reserving {} on disk {}, having unreserved {}.",
-            ReadableSize(bytes), backQuote(name), ReadableSize(unreserved_space));
-        ++reservation_count;
-        reserved_bytes += bytes;
-        return true;
-    }
-    return false;
-}
-
-void DiskS3::listFiles(const String & path, std::vector<String> & file_names)
-{
-    for (auto it = iterateDirectory(path); it->isValid(); it->next())
-        file_names.push_back(it->name());
-}
-
-void DiskS3::setLastModified(const String & path, const Poco::Timestamp & timestamp)
-{
-    fs::last_write_time(fs::path(metadata_path) / path, static_cast<fs::file_time_type>(std::chrono::microseconds(timestamp.epochMicroseconds())));
-}
-
-Poco::Timestamp DiskS3::getLastModified(const String & path)
-{
-    fs::file_time_type fs_time = fs::last_write_time(fs::path(metadata_path) / path);
-    auto micro_sec = std::chrono::duration_cast<std::chrono::microseconds>(fs_time.time_since_epoch());
-    return Poco::Timestamp(micro_sec.count());
-=======
     return std::make_unique<WriteIndirectBufferFromRemoteFS<WriteBufferFromS3>>(std::move(s3_buffer), std::move(metadata), s3_path);
->>>>>>> 91f910a6
 }
 
 void DiskS3::createHardLink(const String & src_path, const String & dst_path)
@@ -814,7 +287,7 @@
     src.save();
 
     /// Create FS hardlink to metadata file.
-    DB::createHardLink(fs::path(metadata_path) / src_path, fs::path(metadata_path) / dst_path);
+    DB::createHardLink(metadata_path + src_path, metadata_path + dst_path);
 }
 
 void DiskS3::shutdown()
@@ -834,11 +307,7 @@
     WriteBufferFromS3 buffer(
         settings->client,
         bucket,
-<<<<<<< HEAD
-        fs::path(s3_root_path) / key,
-=======
         remote_fs_root_path + key,
->>>>>>> 91f910a6
         settings->s3_min_upload_part_size,
         settings->s3_max_single_part_upload_size,
         metadata);
@@ -891,14 +360,14 @@
 int DiskS3::readSchemaVersion(const String & source_bucket, const String & source_path)
 {
     int version = 0;
-    if (!checkObjectExists(source_bucket, fs::path(source_path) / SCHEMA_VERSION_OBJECT))
+    if (!checkObjectExists(source_bucket, source_path + SCHEMA_VERSION_OBJECT))
         return version;
 
     auto settings = current_settings.get();
     ReadBufferFromS3 buffer(
         settings->client,
         source_bucket,
-        fs::path(source_path) / SCHEMA_VERSION_OBJECT,
+        source_path + SCHEMA_VERSION_OBJECT,
         settings->s3_max_single_read_retries);
 
     readIntText(version, buffer);
@@ -913,11 +382,7 @@
     WriteBufferFromS3 buffer(
         settings->client,
         bucket,
-<<<<<<< HEAD
-        fs::path(s3_root_path) / SCHEMA_VERSION_OBJECT,
-=======
         remote_fs_root_path + SCHEMA_VERSION_OBJECT,
->>>>>>> 91f910a6
         settings->s3_min_upload_part_size,
         settings->s3_max_single_part_upload_size);
 
@@ -929,7 +394,7 @@
 {
     auto settings = current_settings.get();
     Aws::S3::Model::CopyObjectRequest request;
-    request.SetCopySource(fs::path(bucket) / key);
+    request.SetCopySource(bucket + "/" + key);
     request.SetBucket(bucket);
     request.SetKey(key);
     request.SetMetadata(metadata);
@@ -941,7 +406,7 @@
 
 void DiskS3::migrateFileToRestorableSchema(const String & path)
 {
-    LOG_DEBUG(log, "Migrate file {} to restorable schema", (fs::path(metadata_path) / path).string());
+    LOG_DEBUG(log, "Migrate file {} to restorable schema", metadata_path + path);
 
     auto meta = readMeta(path);
 
@@ -950,11 +415,7 @@
         ObjectMetadata metadata {
             {"path", path}
         };
-<<<<<<< HEAD
-        updateObjectMetadata(fs::path(s3_root_path) / key, metadata);
-=======
         updateObjectMetadata(remote_fs_root_path + key, metadata);
->>>>>>> 91f910a6
     }
 }
 
@@ -962,7 +423,7 @@
 {
     checkStackSize(); /// This is needed to prevent stack overflow in case of cyclic symlinks.
 
-    LOG_DEBUG(log, "Migrate directory {} to restorable schema", (fs::path(metadata_path) / path).string());
+    LOG_DEBUG(log, "Migrate directory {} to restorable schema", metadata_path + path);
 
     bool dir_contains_only_files = true;
     for (auto it = iterateDirectory(path); it->isValid(); it->next())
@@ -1011,7 +472,7 @@
 
         for (const auto & root : data_roots)
             if (exists(root))
-                migrateToRestorableSchemaRecursive(root, results);
+                migrateToRestorableSchemaRecursive(root + '/', results);
 
         for (auto & result : results)
             result.wait();
@@ -1100,7 +561,7 @@
 {
     auto settings = current_settings.get();
     Aws::S3::Model::CopyObjectRequest request;
-    request.SetCopySource(fs::path(src_bucket) / src_key);
+    request.SetCopySource(src_bucket + "/" + src_key);
     request.SetBucket(dst_bucket);
     request.SetKey(dst_key);
 
@@ -1118,7 +579,7 @@
 
 void DiskS3::readRestoreInformation(DiskS3::RestoreInformation & restore_information)
 {
-    ReadBufferFromFile buffer(fs::path(metadata_path) / RESTORE_FILE_NAME, 512);
+    ReadBufferFromFile buffer(metadata_path + RESTORE_FILE_NAME, 512);
     buffer.next();
 
     try
@@ -1208,7 +669,7 @@
         bool cleanup_s3 = information.source_bucket != bucket || information.source_path != remote_fs_root_path;
         for (const auto & root : data_roots)
             if (exists(root))
-                removeSharedRecursive(root, !cleanup_s3);
+                removeSharedRecursive(root + '/', !cleanup_s3);
 
         restoreFiles(information);
         restoreFileOperations(information);
@@ -1299,13 +760,8 @@
         auto relative_key = shrinkKey(source_path, key);
 
         /// Copy object if we restore to different bucket / path.
-<<<<<<< HEAD
-        if (bucket != source_bucket || fs::path(s3_root_path) != fs::path(source_path))
-            copyObject(source_bucket, key, bucket, fs::path(s3_root_path) / relative_key);
-=======
         if (bucket != source_bucket || remote_fs_root_path != source_path)
             copyObject(source_bucket, key, bucket, remote_fs_root_path + relative_key);
->>>>>>> 91f910a6
 
         metadata.addObject(relative_key, head_result.GetContentLength());
         metadata.save();
@@ -1393,7 +849,7 @@
     };
 
     /// Execute.
-    listObjects(restore_information.source_bucket, fs::path(restore_information.source_path) / "operations/", restore_file_operations);
+    listObjects(restore_information.source_bucket, restore_information.source_path + "operations/", restore_file_operations);
 
     if (restore_information.detached)
     {
@@ -1408,6 +864,7 @@
             /// Skip not finished parts. They shouldn't be in 'detached' directory, because CH wouldn't be able to finish processing them.
             fs::path directory_path(path);
             auto directory_name = directory_path.parent_path().filename().string();
+
             auto predicate = [&directory_name](String & prefix) { return directory_name.starts_with(prefix); };
             if (std::any_of(not_finished_prefixes.begin(), not_finished_prefixes.end(), predicate))
                 continue;
@@ -1461,7 +918,7 @@
 void DiskS3::onFreeze(const String & path)
 {
     createDirectories(path);
-    WriteBufferFromFile revision_file_buf(fs::path(metadata_path) / path / "revision.txt", 32);
+    WriteBufferFromFile revision_file_buf(metadata_path + path + "revision.txt", 32);
     writeIntText(revision_counter.load(), revision_file_buf);
     revision_file_buf.finalize();
 }
