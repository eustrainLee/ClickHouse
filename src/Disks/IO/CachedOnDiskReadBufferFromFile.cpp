--- conflicted
+++ resolved
@@ -341,17 +341,9 @@
                         ///                           ^
                         ///                           file_offset_of_buffer_end
 
-<<<<<<< HEAD
-                        // LOG_TEST(log, "Predownload. File segment info: {}", file_segment->getInfoForLog());
-                        chassert(file_offset_of_buffer_end > file_segment->getCurrentWriteOffset());
-                        bytes_to_predownload = file_offset_of_buffer_end - file_segment->getCurrentWriteOffset();
-                        chassert(bytes_to_predownload < file_segment->range().size());
-=======
-                        LOG_TEST(log, "Predownload. File segment info: {}", file_segment.getInfoForLog());
                         chassert(file_offset_of_buffer_end > current_write_offset);
                         bytes_to_predownload = file_offset_of_buffer_end - current_write_offset;
                         chassert(bytes_to_predownload < file_segment.range().size());
->>>>>>> a8e63abb
                     }
 
                     read_type = ReadType::REMOTE_FS_READ_AND_PUT_IN_CACHE;
@@ -404,22 +396,13 @@
     chassert(file_segment.range() == range);
     chassert(file_offset_of_buffer_end >= range.left && file_offset_of_buffer_end <= range.right);
 
-<<<<<<< HEAD
     // LOG_TEST(
-    //     log,
-    //     "Current file segment: {}, read type: {}, current file offset: {}",
-    //     range.toString(),
-    //     toString(read_type),
-    //     file_offset_of_buffer_end);
-=======
-    LOG_TEST(
-        log,
-        "Current read type: {}, read offset: {}, impl read range: {}, file segment: {}",
-        toString(read_type),
-        file_offset_of_buffer_end,
-        read_buffer_for_file_segment->getFileOffsetOfBufferEnd(),
-        file_segment.getInfoForLog());
->>>>>>> a8e63abb
+    //    log,
+    //    "Current read type: {}, read offset: {}, impl read range: {}, file segment: {}",
+    //    toString(read_type),
+    //    file_offset_of_buffer_end,
+    //    read_buffer_for_file_segment->getFileOffsetOfBufferEnd(),
+    //    file_segment.getInfoForLog());
 
     read_buffer_for_file_segment->setReadUntilPosition(range.right + 1); /// [..., range.right]
 
@@ -500,29 +483,18 @@
 
 bool CachedOnDiskReadBufferFromFile::completeFileSegmentAndGetNext()
 {
-<<<<<<< HEAD
-    // LOG_TEST(log, "Completed segment: {}", (*current_file_segment_it)->range().toString());
-=======
     auto * current_file_segment = &file_segments->front();
     auto completed_range = current_file_segment->range();
->>>>>>> a8e63abb
 
     if (enable_logging)
         appendFilesystemCacheLog(completed_range, read_type);
 
     chassert(file_offset_of_buffer_end > completed_range.right);
 
-<<<<<<< HEAD
-    /// Do not hold pointer to file segment if it is not needed anymore
-    /// so can become releasable and can be evicted from cache.
-    file_segment->completeWithoutState();
-    file_segments_holder->file_segments.erase(file_segment_it);
-=======
     if (read_type == ReadType::CACHED)
     {
         chassert(current_file_segment->getDownloadedSize(true) == current_file_segment->range().size());
     }
->>>>>>> a8e63abb
 
     file_segments->popFront();
     if (file_segments->empty())
@@ -672,12 +644,7 @@
                 file_segment.completePartAndResetDownloader();
                 chassert(file_segment.state() == FileSegment::State::PARTIALLY_DOWNLOADED_NO_CONTINUATION);
 
-<<<<<<< HEAD
-                chassert(file_segment->state() == FileSegment::State::PARTIALLY_DOWNLOADED_NO_CONTINUATION);
-                /// LOG_TEST(log, "Bypassing cache because for {}", file_segment->getInfoForLog());
-=======
                 LOG_TEST(log, "Bypassing cache because for {}", file_segment.getInfoForLog());
->>>>>>> a8e63abb
 
                 read_type = ReadType::REMOTE_FS_READ_BYPASS_CACHE;
 
@@ -883,8 +850,6 @@
     auto & file_segment = file_segments->front();
     const auto & current_read_range = file_segment.range();
 
-<<<<<<< HEAD
-=======
     LOG_TEST(
         log,
         "Current read type: {}, read offset: {}, impl offset: {}, file segment: {}",
@@ -893,7 +858,6 @@
         implementation_buffer->getFileOffsetOfBufferEnd(),
         file_segment.getInfoForLog());
 
->>>>>>> a8e63abb
     chassert(current_read_range.left <= file_offset_of_buffer_end);
     chassert(current_read_range.right >= file_offset_of_buffer_end);
 
@@ -953,15 +917,12 @@
 
         size = implementation_buffer->buffer().size();
 
-<<<<<<< HEAD
-=======
         LOG_TEST(
             log,
             "Read {} bytes, read type {}, position: {}, offset: {}, segment end: {}",
             size, toString(read_type), implementation_buffer->getPosition(),
             implementation_buffer->getFileOffsetOfBufferEnd(), file_segment.range().right);
 
->>>>>>> a8e63abb
         if (read_type == ReadType::CACHED)
         {
             ProfileEvents::increment(ProfileEvents::CachedReadBufferReadFromCacheBytes, size);
@@ -990,10 +951,6 @@
                 {
                     chassert(file_segment.getCurrentWriteOffset(false) <= file_segment.range().right + 1);
                     chassert(
-<<<<<<< HEAD
-                        std::next(current_file_segment_it) == file_segments_holder->file_segments.end()
-                        || file_segment->getCurrentWriteOffset() == implementation_buffer->getFileOffsetOfBufferEnd());
-=======
                         /* last_file_segment */file_segments->size() == 1
                         || file_segment.getCurrentWriteOffset(false) == implementation_buffer->getFileOffsetOfBufferEnd());
 
@@ -1004,7 +961,6 @@
                     // (It's reusable even if we don't reach the swap(*implementation_buffer) below,
                     // because the reuser must assign implementation_buffer's buffer anyway.)
                     implementation_buffer_can_be_reused = true;
->>>>>>> a8e63abb
                 }
                 else
                 {
@@ -1048,29 +1004,6 @@
 
     chassert(!file_segment.isDownloader());
 
-<<<<<<< HEAD
-    // LOG_TEST(
-    //     log,
-    //     "Key: {}. Returning with {} bytes (actually read: {}), buffer position: {} (offset: {}, predownloaded: {}), "
-    //     "buffer available: {}, current range: {}, current offset: {}, file segment state: {}, "
-    //     "current write offset: {}, read_type: {}, reading until position: {}, started with offset: {}, "
-    //     "remaining ranges: {}",
-    //     getHexUIntLowercase(cache_key),
-    //     working_buffer.size(),
-    //     size,
-    //     getPosition(),
-    //     offset(),
-    //     needed_to_predownload,
-    //     available(),
-    //     current_read_range.toString(),
-    //     file_offset_of_buffer_end,
-    //     FileSegment::stateToString(file_segment->state()),
-    //     file_segment->getCurrentWriteOffset(),
-    //     toString(read_type),
-    //     read_until_position,
-    //     first_offset,
-    //     file_segments_holder->toString());
-=======
     LOG_TEST(
         log,
         "Key: {}. Returning with {} bytes, buffer position: {} (offset: {}, predownloaded: {}), "
@@ -1092,7 +1025,6 @@
         read_until_position,
         first_offset,
         file_segments->toString());
->>>>>>> a8e63abb
 
     if (size == 0 && file_offset_of_buffer_end < read_until_position)
     {
