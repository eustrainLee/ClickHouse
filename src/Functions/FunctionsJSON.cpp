--- conflicted
+++ resolved
@@ -1277,8 +1277,6 @@
         return true;
     }
 
-<<<<<<< HEAD
-=======
     // We use insertResultToFixedStringColumn in case we are inserting raw data in a FixedString column
     static bool insertResultToFixedStringColumn(IColumn & dest, const Element & element, std::string_view)
     {
@@ -1321,7 +1319,6 @@
         return true;
     }
 
->>>>>>> 24104976
 private:
     static void traverse(const Element & element, WriteBuffer & buf)
     {
